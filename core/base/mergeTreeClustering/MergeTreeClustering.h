/// \ingroup base
/// \class MergeTreeClustering
/// \author Mathieu Pont (mathieu.pont@lip6.fr)
/// \date 2021.
///
/// This module defines the %MergeTreeClustering class that computes
/// a clustering of an ensemble of merge trees in k clusters
/// It is actually a version of KMeans (dynamic clustering algorithm)
/// where centroids are merge trees
///
/// \b Related \b publication \n
/// "Wasserstein Distances, Geodesics and Barycenters of Merge Trees" \n
/// Mathieu Pont, Jules Vidal, Julie Delon, Julien Tierny.\n
/// Proc. of IEEE VIS 2021.\n
/// IEEE Transactions on Visualization and Computer Graphics, 2021
///
/// \b Online \b examples: \n
///   - <a
///   href="https://topology-tool-kit.github.io/examples/mergeTreeClustering/">Merge
///   Tree Clustering example</a> \n

#define treesMatchingVector \
  std::vector<std::vector<std::tuple<ftm::idNode, ftm::idNode, double>>>
#define matchingVectorType std::vector<treesMatchingVector>

#pragma once

#include <random>

// ttk common includes
#include <Debug.h>

#include "MergeTreeBarycenter.h"

namespace ttk {

  /**
   * The %MergeTreeClustering class that computes
   * a clustering of an ensemble of merge trees in k clusters
   */
  // TODO rename dataType2 to dataType and remove template everywhere else in
  // this class
  template <class dataType2>
  class MergeTreeClustering : virtual public Debug, public MergeTreeBarycenter {

  private:
    bool parallelizeUpdate_ = true;

    unsigned int noCentroids_ = 2;

    // Progressive parameters
    int noIterationC_ = 0;
    double addDeletedNodesTime_ = 0;

    // Accelerated KMeans
    bool acceleratedInitialized_ = false;
    std::vector<std::vector<double>> lowerBound_;
    std::vector<double> upperBound_;
    std::vector<int> bestCentroid_, oldBestCentroid_;
    std::vector<double> bestDistance_;
    std::vector<bool> recompute_;
    std::vector<ftm::MergeTree<dataType2>> oldCentroids_, oldCentroids2_;

    // Clean correspondence
    std::vector<std::vector<int>> trees2NodeCorr_;

  public:
    MergeTreeClustering() {
      this->setDebugMsgPrefix(
        "MergeTreeClustering"); // inherited from Debug: prefix will be printed
                                // at the beginning of every msg
    }
    ~MergeTreeClustering() override = default;

    void setNoCentroids(unsigned int noCentroidsT) {
      noCentroids_ = noCentroidsT;
    }

    void setMixtureCoefficient(double coef) {
      mixtureCoefficient_ = coef;
    }

    std::vector<std::vector<int>> getTrees2NodeCorr() {
      return trees2NodeCorr_;
    }

    /**
     * Implementation of the algorithm.
     */

    // ------------------------------------------------------------------------
    // Initialization
    // ------------------------------------------------------------------------
    // KMeans++ init
    template <class dataType>
    void initCentroids(
      std::vector<ftm::FTMTree_MT *> &trees,
      std::vector<ftm::FTMTree_MT *> &trees2,
      std::vector<std::vector<ftm::MergeTree<dataType>>> &allCentroids) {
      allCentroids.resize(
        2, std::vector<ftm::MergeTree<dataType>>(noCentroids_));
      std::vector<dataType> distances(
        trees.size(), std::numeric_limits<dataType>::max());

      // Manage size limited trees
      double limitPercent = barycenterSizeLimitPercent_ / noCentroids_;
      std::vector<ftm::MergeTree<dataType>> mTreesLimited, mTrees2Limited;
      bool doSizeLimit
        = (limitPercent > 0.0 or barycenterMaximumNumberOfPairs_ > 0);
      if(doSizeLimit) {
        getSizeLimitedTrees<dataType>(
          trees, barycenterMaximumNumberOfPairs_, limitPercent, mTreesLimited);
        if(trees2.size() != 0)
          getSizeLimitedTrees<dataType>(trees2, barycenterMaximumNumberOfPairs_,
                                        limitPercent, mTrees2Limited);
      }

      // Init centroids
      for(unsigned int i = 0; i < noCentroids_; ++i) {
        int bestIndex = -1;
        if(i == 0) {
          bestIndex = getBestInitTreeIndex<dataType>(
            trees, trees2, limitPercent, false);
        } else {
          // Create vector of probabilities
          double sum = 0;
          for(auto val : distances)
            sum += val;
          double bestValue = std::numeric_limits<double>::lowest();
          std::vector<double> probabilities(trees.size());
          for(unsigned int j = 0; j < distances.size(); ++j) {
            probabilities[j]
              = (sum != 0 ? distances[j] / sum : 1.0 / distances.size());
            if(probabilities[j] > bestValue) {
              bestValue = probabilities[j];
              bestIndex = j;
            }
          }
          if(not deterministic_) {
            std::random_device rd;
            std::default_random_engine generator(rd());
            std::discrete_distribution<int> distribution(
              probabilities.begin(), probabilities.end());
            bestIndex = distribution(generator);
          }
        }
        printMsg(
          "Init index : " + std::to_string(bestIndex), debug::Priority::DETAIL);
        // Create new centroid
        allCentroids[0][i]
          = ftm::copyMergeTree<dataType>(trees[bestIndex], true);
        limitSizeBarycenter(allCentroids[0][i], trees, limitPercent);
        ftm::cleanMergeTree<dataType>(allCentroids[0][i]);
        if(trees2.size() != 0) {
          allCentroids[1][i]
            = ftm::copyMergeTree<dataType>(trees2[bestIndex], true);
          limitSizeBarycenter(allCentroids[1][i], trees2, limitPercent);
          ftm::cleanMergeTree<dataType>(allCentroids[1][i]);
        }

        if(i == noCentroids_ - 1)
          continue;
#ifdef TTK_ENABLE_OPENMP
#pragma omp parallel for schedule(dynamic) shared(allCentroids) \
  num_threads(this->threadNumber_) if(parallelize_)
#endif
        for(unsigned int j = 0; j < trees.size(); ++j) {
          std::vector<std::tuple<ftm::idNode, ftm::idNode, double>> matching,
            matching2;
          dataType distanceT, distanceT2;
          ftm::FTMTree_MT *treeToUse
            = (doSizeLimit ? &(mTreesLimited[j].tree) : trees[j]);
          computeOneDistance<dataType>(treeToUse, allCentroids[0][i], matching,
                                       distanceT, useDoubleInput_);
          if(trees2.size() != 0) {
            ftm::FTMTree_MT *tree2ToUse
              = (doSizeLimit ? &(mTrees2Limited[j].tree) : trees2[j]);
            computeOneDistance<dataType>(tree2ToUse, allCentroids[1][i],
                                         matching2, distanceT2, useDoubleInput_,
                                         false);
            distanceT = mixDistances<dataType>(distanceT, distanceT2);
          }
          distances[j] = std::min(distances[j], distanceT);
        }
      }
    }

    template <class dataType>
    void initNewCentroid(std::vector<ftm::FTMTree_MT *> &trees,
                         ftm::MergeTree<dataType> &centroid,
                         int noNewCentroid) {
      std::vector<std::tuple<double, int>> distancesAndIndexes(
        bestDistance_.size());
      for(unsigned int i = 0; i < bestDistance_.size(); ++i)
        distancesAndIndexes[i] = std::make_tuple(-bestDistance_[i], i);
      std::sort(distancesAndIndexes.begin(), distancesAndIndexes.end());
      int bestIndex = std::get<1>(distancesAndIndexes[noNewCentroid]);
      centroid = ftm::copyMergeTree<dataType>(trees[bestIndex], true);
      limitSizeBarycenter(centroid, trees);
      ftm::cleanMergeTree<dataType>(centroid);
    }

    template <class dataType>
    void initAcceleratedKMeansVectors(
      std::vector<ftm::FTMTree_MT *> &trees,
      std::vector<ftm::MergeTree<dataType>> &centroids,
      std::vector<ftm::FTMTree_MT *> &ttkNotUsed(trees2)) {
      lowerBound_.clear();
      lowerBound_.resize(
        trees.size(), std::vector<double>(centroids.size(), 0));
      upperBound_.clear();
      upperBound_.resize(trees.size(), std::numeric_limits<double>::max());
      bestCentroid_.clear();
      bestCentroid_.resize(trees.size(), -1);
      oldBestCentroid_.clear();
      oldBestCentroid_.resize(trees.size(), -1);
      bestDistance_.clear();
      bestDistance_.resize(trees.size(), std::numeric_limits<double>::max());
      recompute_.clear();
      recompute_.resize(trees.size(), true);
    }

    template <class dataType>
    void
      initAcceleratedKMeans(std::vector<ftm::FTMTree_MT *> &trees,
                            std::vector<ftm::MergeTree<dataType>> &centroids,
                            std::vector<ftm::FTMTree_MT *> &trees2,
                            std::vector<ftm::MergeTree<dataType>> &centroids2) {
      acceleratedInitialized_ = true;
      std::vector<std::tuple<int, int>> assignmentC;
      std::vector<dataType> bestDistanceT(
        trees.size(), std::numeric_limits<dataType>::max());
      assignmentCentroidsNaive<dataType>(
        trees, centroids, assignmentC, bestDistanceT, trees2, centroids2);
      for(unsigned int i = 0; i < bestDistanceT.size(); ++i)
        bestDistance_[i] = bestDistanceT[i];
      for(auto asgn : assignmentC)
        bestCentroid_[std::get<1>(asgn)] = std::get<0>(asgn);
      for(unsigned int i = 0; i < bestDistance_.size(); ++i)
        upperBound_[i] = bestDistance_[i];
    }

    template <class dataType>
    void copyCentroids(std::vector<ftm::MergeTree<dataType>> &centroids,
                       std::vector<ftm::MergeTree<dataType>> &oldCentroids) {
      oldCentroids.clear();
      for(unsigned int i = 0; i < centroids.size(); ++i)
        oldCentroids.push_back(ftm::copyMergeTree<dataType>(centroids[i]));
    }

    // ------------------------------------------------------------------------
    // Assignement
    // ------------------------------------------------------------------------
    template <class dataType>
    void assignmentCentroidsAccelerated(
      std::vector<ftm::FTMTree_MT *> &trees,
      std::vector<ftm::MergeTree<dataType>> &centroids,
      std::vector<std::tuple<int, int>> &assignmentC,
      std::vector<dataType> &bestDistanceT,
      std::vector<ftm::FTMTree_MT *> &trees2,
      std::vector<ftm::MergeTree<dataType>> &centroids2) {
      if(not acceleratedInitialized_) {
        initAcceleratedKMeans<dataType>(trees, centroids, trees2, centroids2);
      } else {
        // Compute distance between old and new corresponding centroids
        std::vector<dataType> distanceShift(centroids.size()),
          distanceShift2(centroids2.size());
#ifdef TTK_ENABLE_OPENMP
#pragma omp parallel for schedule(dynamic)                     \
  shared(centroids, centroids2, oldCentroids_, oldCentroids2_) \
    num_threads(this->threadNumber_) if(parallelize_)
#endif
        for(unsigned int i = 0; i < centroids.size(); ++i) {
          std::vector<std::tuple<ftm::idNode, ftm::idNode, double>> matching,
            matching2;
          computeOneDistance<dataType>(centroids[i], oldCentroids_[i], matching,
                                       distanceShift[i], useDoubleInput_);
          if(trees2.size() != 0) {
            computeOneDistance<dataType>(centroids2[i], oldCentroids2_[i],
                                         matching2, distanceShift2[i],
                                         useDoubleInput_, false);
            distanceShift[i]
              = mixDistances<dataType>(distanceShift[i], distanceShift2[i]);
          }
        }

        // Step 5
        for(unsigned int i = 0; i < trees.size(); ++i)
          for(unsigned int c = 0; c < centroids.size(); ++c)
            lowerBound_[i][c]
              = std::max(lowerBound_[i][c] - distanceShift[c], 0.0);

        // Step 6
        for(unsigned int i = 0; i < trees.size(); ++i) {
          upperBound_[i] = upperBound_[i] + distanceShift[bestCentroid_[i]];
          recompute_[i] = true;
        }
      }

      // Step 1
      std::vector<std::vector<double>> centroidsDistance, centroidsDistance2;
      getCentroidsDistanceMatrix<dataType>(
        centroids, centroidsDistance, useDoubleInput_);
      if(trees2.size() != 0) {
        getCentroidsDistanceMatrix<dataType>(
          centroids2, centroidsDistance2, useDoubleInput_, false);
        mixDistancesMatrix(centroidsDistance, centroidsDistance2);
      }
      std::vector<double> centroidScore(
        centroids.size(), std::numeric_limits<double>::max());
      for(unsigned int i = 0; i < centroids.size(); ++i)
        for(unsigned int j = i + 1; j < centroids.size(); ++j) {
          if(0.5 * centroidsDistance[i][j] < centroidScore[i])
            centroidScore[i] = 0.5 * centroidsDistance[i][j];
          if(0.5 * centroidsDistance[i][j] < centroidScore[j])
            centroidScore[j] = 0.5 * centroidsDistance[i][j];
        }

      // Step 2
      std::vector<bool> identified(trees.size());
      for(unsigned int i = 0; i < trees.size(); ++i)
        identified[i] = (upperBound_[i] <= centroidScore[bestCentroid_[i]]);

        // Step 3
#ifdef TTK_ENABLE_OPENMP
#pragma omp parallel for schedule(dynamic) shared(centroids, centroids2) \
  num_threads(this->threadNumber_) if(parallelize_)
#endif
      for(unsigned int i = 0; i < trees.size(); ++i)
        for(unsigned int c = 0; c < centroids.size(); ++c) {
          if(not identified[i] and (int) c != bestCentroid_[i]
             and upperBound_[i] > lowerBound_[i][c]
             and upperBound_[i]
                   > 0.5 * centroidsDistance[bestCentroid_[i]][c]) {
            // Step 3a
            if(recompute_[i]) {
              std::vector<std::tuple<ftm::idNode, ftm::idNode, double>>
                matching, matching2;
              dataType distance, distance2;
              computeOneDistance<dataType>(trees[i],
                                           centroids[bestCentroid_[i]],
                                           matching, distance, useDoubleInput_);
              if(trees2.size() != 0) {
                computeOneDistance<dataType>(
                  trees2[i], centroids2[bestCentroid_[i]], matching2, distance2,
                  useDoubleInput_, false);
                distance = mixDistances<dataType>(distance, distance2);
              }
              recompute_[i] = false;
              lowerBound_[i][bestCentroid_[i]] = distance;
              upperBound_[i] = distance;
              bestDistance_[i] = distance;
            } else {
              bestDistance_[i] = upperBound_[i];
            }
            // Step 3b
            if(bestDistance_[i] > lowerBound_[i][c]
               and bestDistance_[i]
                     > 0.5 * centroidsDistance[bestCentroid_[i]][c]) {
              std::vector<std::tuple<ftm::idNode, ftm::idNode, double>>
                matching, matching2;
              dataType distance, distance2;
              computeOneDistance<dataType>(
                trees[i], centroids[c], matching, distance, useDoubleInput_);
              if(trees2.size() != 0) {
                computeOneDistance<dataType>(trees2[i], centroids2[c],
                                             matching2, distance2,
                                             useDoubleInput_, false);
                distance = mixDistances<dataType>(distance, distance2);
              }
              lowerBound_[i][c] = distance;
              if(distance < bestDistance_[i]) {
                bestCentroid_[i] = c;
                upperBound_[i] = distance;
                bestDistance_[i] = distance;
              }
            }
          }
        }

      // Copy centroids for next step
      copyCentroids<dataType>(centroids, oldCentroids_);
      if(trees2.size() != 0)
        copyCentroids<dataType>(centroids2, oldCentroids2_);

      // Manage output
      for(unsigned int i = 0; i < bestDistance_.size(); ++i)
        bestDistanceT[i] = bestDistance_[i];
      for(unsigned int i = 0; i < bestCentroid_.size(); ++i)
        assignmentC.emplace_back(bestCentroid_[i], i);
    }

    template <class dataType>
    void
      assignmentCentroids(std::vector<ftm::FTMTree_MT *> &trees,
                          std::vector<ftm::MergeTree<dataType>> &centroids,
                          std::vector<std::tuple<int, int>> &assignmentC,
                          std::vector<dataType> &bestDistanceT,
                          std::vector<ftm::FTMTree_MT *> &trees2,
                          std::vector<ftm::MergeTree<dataType>> &centroids2) {
      oldBestCentroid_ = bestCentroid_;
      if(normalizedWasserstein_ and rescaledWasserstein_)
        assignmentCentroidsNaive<dataType>(
          trees, centroids, assignmentC, bestDistanceT, trees2, centroids2);
      else
        assignmentCentroidsAccelerated<dataType>(
          trees, centroids, assignmentC, bestDistanceT, trees2, centroids2);
    }

    template <class dataType>
    void finalAssignmentCentroids(
      std::vector<ftm::FTMTree_MT *> &trees,
      std::vector<ftm::MergeTree<dataType>> &centroids,
      matchingVectorType &matchingsC,
      std::vector<std::tuple<int, int>> &assignmentC,
      std::vector<dataType> &bestDistanceT,
      std::vector<ftm::FTMTree_MT *> &trees2,
      std::vector<ftm::MergeTree<dataType>> &centroids2,
      matchingVectorType &matchingsC2) {
      int noC = centroids.size();
      std::vector<std::vector<ftm::FTMTree_MT *>> assignedTrees(noC),
        assignedTrees2(noC);
      std::vector<std::vector<int>> assignedTreesIndex(noC);

      for(auto asgn : assignmentC) {
        assignedTreesIndex[std::get<0>(asgn)].push_back(std::get<1>(asgn));
        assignedTrees[std::get<0>(asgn)].push_back(trees[std::get<1>(asgn)]);
        if(trees2.size() != 0)
          assignedTrees2[std::get<0>(asgn)].push_back(
            trees2[std::get<1>(asgn)]);
      }

#ifdef TTK_ENABLE_OPENMP
#pragma omp parallel for schedule(dynamic) shared(centroids, centroids2) \
  num_threads(this->threadNumber_) if(parallelize_)
#endif
      for(unsigned int i = 0; i < centroids.size(); ++i) {
        std::vector<dataType> distances(assignedTrees[i].size(), 0);
        std::vector<dataType> distances2(assignedTrees[i].size(), 0);
        treesMatchingVector matching(trees.size()), matching2(trees2.size());
        assignment<dataType>(
          assignedTrees[i], centroids[i], matching, distances, useDoubleInput_);
        matchingsC[i] = matching;
        if(trees2.size() != 0) {
          assignment<dataType>(assignedTrees2[i], centroids2[i], matching2,
                               distances2, useDoubleInput_, false);
          matchingsC2[i] = matching2;
          for(unsigned int j = 0; j < assignedTreesIndex[i].size(); ++j)
            distances[j] = mixDistances<dataType>(distances[j], distances2[j]);
        }
        for(unsigned int j = 0; j < assignedTreesIndex[i].size(); ++j) {
          int index = assignedTreesIndex[i][j];
          bestDistanceT[index] = distances[j];
        }
      }
    }

    template <class dataType>
    void assignmentCentroidsNaive(
      std::vector<ftm::FTMTree_MT *> &trees,
      std::vector<ftm::MergeTree<dataType>> &centroids,
      std::vector<std::tuple<int, int>> &assignmentC,
      std::vector<dataType> &bestDistanceT,
      std::vector<ftm::FTMTree_MT *> &trees2,
      std::vector<ftm::MergeTree<dataType>> &centroids2) {
      std::vector<int> bestCentroidT(trees.size(), -1);

#ifdef TTK_ENABLE_OPENMP
#pragma omp parallel for schedule(dynamic) shared(centroids, centroids2) \
  num_threads(this->threadNumber_) if(parallelize_)
#endif
      for(unsigned int i = 0; i < trees.size(); ++i) {
        for(unsigned int j = 0; j < centroids.size(); ++j) {
          std::vector<std::tuple<ftm::idNode, ftm::idNode, double>> matching;
          std::vector<std::tuple<ftm::idNode, ftm::idNode, double>> matching2;
          dataType distance, distance2;
          computeOneDistance<dataType>(
            trees[i], centroids[j], matching, distance, useDoubleInput_);
          if(trees2.size() != 0) {
            computeOneDistance<dataType>(trees2[i], centroids2[j], matching2,
                                         distance2, useDoubleInput_, false);
            distance = mixDistances<dataType>(distance, distance2);
          }
          if(distance < bestDistanceT[i]) {
            bestDistanceT[i] = distance;
            bestDistance_[i] = distance;
            bestCentroidT[i] = j;
            bestCentroid_[i] = j;
          }
        }
      }

      for(unsigned int i = 0; i < bestCentroidT.size(); ++i)
        assignmentC.emplace_back(bestCentroidT[i], i);
    }

    template <class dataType>
    void getCentroidsDistanceMatrix(
      std::vector<ftm::MergeTree<dataType>> &centroids,
      std::vector<std::vector<double>> &distanceMatrix,
      bool useDoubleInput = false,
      bool isFirstInput = true) {
      std::vector<ftm::FTMTree_MT *> trees(centroids.size());
      for(size_t i = 0; i < centroids.size(); ++i) {
        trees[i] = &(centroids[i].tree);
      }
      getDistanceMatrix<dataType>(
        trees, distanceMatrix, useDoubleInput, isFirstInput);
    }

    void matchingCorrespondence(treesMatchingVector &matchingT,
                                std::vector<int> &nodeCorr,
                                std::vector<int> &assignedTreesIndex) {
      for(int i : assignedTreesIndex) {
        std::vector<std::tuple<ftm::idNode, ftm::idNode, double>> newMatching;
        for(auto tup : matchingT[i])
          newMatching.emplace_back(
            nodeCorr[std::get<0>(tup)], std::get<1>(tup), std::get<2>(tup));
        matchingT[i] = newMatching;
      }
    }

    // ------------------------------------------------------------------------
    // Update
    // ------------------------------------------------------------------------
    bool samePreviousAssignment(int clusterId) {
      for(unsigned int i = 0; i < bestCentroid_.size(); ++i)
        if(bestCentroid_[i] == clusterId
           and bestCentroid_[i] != oldBestCentroid_[i])
          return false;
      return true;
    }

    template <class dataType>
    bool updateCentroids(std::vector<ftm::FTMTree_MT *> &trees,
                         std::vector<ftm::MergeTree<dataType>> &centroids,
                         std::vector<double> &alphas,
                         std::vector<std::tuple<int, int>> &assignmentC) {
      bool oneCentroidUpdated = false;
      int noC = centroids.size();
      std::vector<std::vector<ftm::FTMTree_MT *>> assignedTrees(noC);
      std::vector<std::vector<int>> assignedTreesIndex(noC);
      std::vector<std::vector<double>> assignedAlphas(noC);

      for(auto asgn : assignmentC) {
        assignedTrees[std::get<0>(asgn)].push_back(trees[std::get<1>(asgn)]);
        assignedTreesIndex[std::get<0>(asgn)].push_back(std::get<1>(asgn));
        assignedAlphas[std::get<0>(asgn)].push_back(alphas[std::get<1>(asgn)]);
      }

      int cpt = 0;
      std::vector<int> noNewCentroid(centroids.size(), -1);
      for(unsigned int i = 0; i < centroids.size(); ++i)
        if(assignedTrees[i].size() == 0) {
          noNewCentroid[i] = cpt;
          ++cpt;
        }

#ifdef TTK_ENABLE_OPENMP
#pragma omp parallel num_threads(this->threadNumber_) \
  shared(centroids) if(parallelize_ and parallelizeUpdate_)
      {
#pragma omp single nowait
        {
#endif
          for(unsigned int i = 0; i < centroids.size(); ++i) {
#ifdef TTK_ENABLE_OPENMP
#pragma omp task firstprivate(i) shared(centroids)
            {
#endif
              if(assignedTrees[i].size() == 0) {
                // Init new centroid if no trees are assigned to it
                initNewCentroid<dataType>(
                  trees, centroids[i], noNewCentroid[i]);
                for(unsigned int t = 0; t < trees.size(); ++t)
                  lowerBound_[t][i] = 0;
              } else if(assignedTrees[i].size() == 1) {
                centroids[i]
                  = ftm::copyMergeTree<dataType>(assignedTrees[i][0], true);
                limitSizeBarycenter(centroids[i], assignedTrees[i]);
                ftm::cleanMergeTree<dataType>(centroids[i]);
              } else if(not samePreviousAssignment(i)) {
                // Do not update if same previous assignment
                // And compute barycenter of the assigned trees otherwise
                oneCentroidUpdated = true;
                double alphasSum = 0;
                for(unsigned int j = 0; j < assignedAlphas[i].size(); ++j)
                  alphasSum += assignedAlphas[i][j];
                for(unsigned int j = 0; j < assignedAlphas[i].size(); ++j)
                  assignedAlphas[i][j] /= alphasSum;
                treesMatchingVector matching(assignedTrees[i].size());
                computeOneBarycenter<dataType>(
                  assignedTrees[i], centroids[i], assignedAlphas[i], matching);
                std::vector<ftm::idNode> deletedNodesT;
                persistenceThresholding<dataType>(
                  &(centroids[i].tree), 0, deletedNodesT);
                ftm::cleanMergeTree<dataType>(centroids[i]);
              }
#ifdef TTK_ENABLE_OPENMP
            } // pragma omp task
#endif
          }
#ifdef TTK_ENABLE_OPENMP
#pragma omp taskwait
        } // pragma omp single nowait
      } // pragma omp parallel
#endif
      return oneCentroidUpdated;
    }

    template <class dataType>
    void computeOneBarycenter(
      std::vector<ftm::FTMTree_MT *> &trees,
      ftm::MergeTree<dataType> &baryMergeTree,
      std::vector<double> &alphas,
      std::vector<std::vector<std::tuple<ftm::idNode, ftm::idNode, double>>>
        &finalMatchings) {
      MergeTreeBarycenter mergeTreeBary;
      mergeTreeBary.setDebugLevel(std::min(debugLevel_, 2));
      mergeTreeBary.setProgressiveComputation(false);
      mergeTreeBary.setBranchDecomposition(true);
      mergeTreeBary.setNormalizedWasserstein(normalizedWasserstein_);
      mergeTreeBary.setNormalizedWassersteinReg(normalizedWassersteinReg_);
      mergeTreeBary.setRescaledWasserstein(rescaledWasserstein_);
      mergeTreeBary.setKeepSubtree(keepSubtree_);
      mergeTreeBary.setAssignmentSolver(assignmentSolverID_);
      mergeTreeBary.setIsCalled(true);
      mergeTreeBary.setThreadNumber(this->threadNumber_);
      mergeTreeBary.setDistanceSquared(true); // squared root
      mergeTreeBary.setProgressiveBarycenter(progressiveBarycenter_);
      mergeTreeBary.setDeterministic(deterministic_);
      mergeTreeBary.setTol(tol_);
      mergeTreeBary.setBarycenterMaximumNumberOfPairs(
        barycenterMaximumNumberOfPairs_);
      mergeTreeBary.setBarycenterSizeLimitPercent(barycenterSizeLimitPercent_);

      mergeTreeBary.computeBarycenter<dataType>(
        trees, baryMergeTree, alphas, finalMatchings);

      addDeletedNodesTime_ += mergeTreeBary.getAddDeletedNodesTime();
    }

    // ------------------------------------------------------------------------
    // Main Functions
    // ------------------------------------------------------------------------
    template <class dataType>
    void computeCentroids(std::vector<ftm::FTMTree_MT *> &trees,
                          std::vector<ftm::MergeTree<dataType>> &centroids,
                          matchingVectorType &outputMatching,
                          std::vector<double> &alphas,
                          std::vector<int> &clusteringAssignment,
                          std::vector<ftm::FTMTree_MT *> &trees2,
                          std::vector<ftm::MergeTree<dataType>> &centroids2,
                          matchingVectorType &outputMatching2) {
      Timer t_clust;

      printCentroidsStats(centroids, centroids2);

      // Run
      int noCentroidsT = centroids.size();
      bool converged = false;
      dataType inertia = -1;
      dataType minInertia = std::numeric_limits<dataType>::max();
      int cptBlocked = 0;
      noIterationC_ = 0;
      std::vector<std::tuple<int, int>> assignmentC;
      std::vector<dataType> bestDistanceT(
        trees.size(), std::numeric_limits<dataType>::max());
      while(not converged) {
        ++noIterationC_;

        printMsg(debug::Separator::L1);
        std::stringstream ssIter;
        ssIter << "Iteration " << noIterationC_;
        printMsg(ssIter.str());

        // --- Assignment
        Timer t_assignment;
        assignmentCentroids<dataType>(
          trees, centroids, assignmentC, bestDistanceT, trees2, centroids2);
        auto t_assignment_time = t_assignment.getElapsedTime();
        printMsg("Assignment", 1, t_assignment_time, this->threadNumber_);

        // --- Update
        Timer t_update;
        bool trees1Updated = true, trees2Updated = true;
        trees1Updated
          = updateCentroids<dataType>(trees, centroids, alphas, assignmentC);
        if(trees2.size() != 0)
          trees2Updated = updateCentroids<dataType>(
            trees2, centroids2, alphas, assignmentC);
        auto t_update_time = t_update.getElapsedTime();
        printMsg("Update", 1, t_update_time, this->threadNumber_);
        printCentroidsStats(centroids, centroids2);

        // --- Check convergence
        dataType currentInertia = 0;
        for(auto distance : bestDistanceT)
          currentInertia += distance * distance;
        converged = std::abs((double)(inertia - currentInertia)) < 0.01;
        inertia = currentInertia;
        std::stringstream ss3;
        ss3 << "Inertia : " << inertia;
        printMsg(ss3.str());

        minInertia = std::min(minInertia, inertia);
        if(not converged) {
          cptBlocked += (minInertia < inertia) ? 1 : 0;
          converged = (cptBlocked >= 10);
        }

        // Converged if barycenters were not updated (same assignment than last
        // iteration)
        converged = converged or (not trees1Updated and not trees2Updated);

        // --- Reset vectors
        if(not converged) {
          assignmentC.clear();
          bestDistanceT.clear();
          bestDistanceT.resize(
            trees.size(), std::numeric_limits<dataType>::max());
        }
      }

      // Final processing
      printMsg(debug::Separator::L1);
      printMsg("Final assignment");
      matchingVectorType matchingsC(noCentroidsT);
      matchingVectorType matchingsC2(noCentroidsT);
      finalAssignmentCentroids<dataType>(trees, centroids, matchingsC,
                                         assignmentC, bestDistanceT, trees2,
                                         centroids2, matchingsC2);
      for(auto dist : bestDistanceT)
        finalDistances_.push_back(dist);
      dataType currentInertia = 0;
      for(auto distance : bestDistanceT)
        currentInertia += distance * distance;
      std::stringstream ss;
      ss << "Inertia : " << currentInertia;
      printMsg(ss.str());

      // Manage output
      std::vector<int> cptCentroid(centroids.size(), 0);
      for(auto asgn : assignmentC) {
        int centroid = std::get<0>(asgn);
        int tree = std::get<1>(asgn);
        // std::cout << centroid << " " << tree << std::endl;
        clusteringAssignment[tree] = centroid;
        outputMatching[centroid][tree]
          = matchingsC[centroid][cptCentroid[centroid]];
        if(trees2.size() != 0)
          outputMatching2[centroid][tree]
            = matchingsC2[centroid][cptCentroid[centroid]];
        ++cptCentroid[centroid];
      }

      auto clusteringTime = t_clust.getElapsedTime() - addDeletedNodesTime_;
      printMsg("Total", 1, clusteringTime, this->threadNumber_);
    }

    template <class dataType>
    void execute(std::vector<ftm::MergeTree<dataType>> &trees,
                 matchingVectorType &outputMatching,
                 std::vector<double> &alphas,
                 std::vector<int> &clusteringAssignment,
                 std::vector<ftm::MergeTree<dataType>> &trees2,
<<<<<<< HEAD
                 matchingVector &outputMatching2,
                 std::vector<ftm::MergeTree<dataType>> &centroids,
                 std::vector<ftm::MergeTree<dataType>> &centroids2) {
=======
                 matchingVectorType &outputMatching2,
                 std::vector<ftm::MergeTree<dataType>> &centroids) {
>>>>>>> 272be9c4
      // --- Preprocessing
      // std::vector<ftm::FTMTree_MT*> oldTrees, oldTrees2;
      treesNodeCorr_.resize(trees.size());
      preprocessingClustering<dataType>(trees, treesNodeCorr_);
      if(trees2.size() != 0) {
        trees2NodeCorr_.resize(trees2.size());
        preprocessingClustering<dataType>(trees2, trees2NodeCorr_, false);
      }
      std::vector<ftm::FTMTree_MT *> treesT;
      ftm::mergeTreeToFTMTree<dataType>(trees, treesT);
      std::vector<ftm::FTMTree_MT *> treesT2;
      ftm::mergeTreeToFTMTree<dataType>(trees2, treesT2);
      useDoubleInput_ = (trees2.size() != 0);

      // --- Init centroids
      std::vector<std::vector<ftm::MergeTree<dataType>>> allCentroids;
      initCentroids<dataType>(treesT, treesT2, allCentroids);
      centroids = allCentroids[0];
      if(trees2.size() != 0)
        centroids2 = allCentroids[1];
      /*for(unsigned int i = 0; i < centroids.size(); ++i){
        verifyBranchDecompositionInconsistency<dataType>(centroids[i]->tree);
        if(trees2.size() != 0)
          verifyBranchDecompositionInconsistency<dataType>(centroids2[i]->tree);
      }*/

      // --- Init accelerated kmeans
      initAcceleratedKMeansVectors<dataType>(treesT, centroids, treesT2);

      // --- Execute
      computeCentroids<dataType>(treesT, centroids, outputMatching, alphas,
                                 clusteringAssignment, treesT2, centroids2,
                                 outputMatching2);

      // --- Postprocessing
      if(postprocess_) {
        // fixMergedRootOriginClustering<dataType>(centroids);
        postprocessingClustering<dataType>(
          trees, centroids, outputMatching, clusteringAssignment);
        /*if(trees2.size() != 0){
          putBackMinMaxPair<dataType>(centroids, centroids2);
          postprocessingClustering<dataType>(trees2, centroids2,
        outputMatching2, clusteringAssignment);
        }*/
      }
    }

    template <class dataType>
    void execute(std::vector<ftm::MergeTree<dataType>> &trees,
                 matchingVectorType &outputMatching,
                 std::vector<int> &clusteringAssignment,
                 std::vector<ftm::MergeTree<dataType>> &trees2,
<<<<<<< HEAD
                 matchingVector &outputMatching2,
                 std::vector<ftm::MergeTree<dataType>> &centroids,
                 std::vector<ftm::MergeTree<dataType>> &centroids2) {
=======
                 matchingVectorType &outputMatching2,
                 std::vector<ftm::MergeTree<dataType>> &centroids) {
>>>>>>> 272be9c4
      if(trees2.size() != 0)
        printMsg("Use join and split trees");

      std::vector<double> alphas;
      for(unsigned int i = 0; i < trees.size(); ++i)
        alphas.push_back(1.0 / trees.size());

      execute<dataType>(trees, outputMatching, alphas, clusteringAssignment,
                        trees2, outputMatching2, centroids, centroids2);
    }

    template <class dataType>
    void execute(std::vector<ftm::MergeTree<dataType>> &trees,
                 matchingVectorType &outputMatching,
                 std::vector<int> &clusteringAssignment,
                 std::vector<ftm::MergeTree<dataType>> &centroids) {
<<<<<<< HEAD
      std::vector<ftm::MergeTree<dataType>> trees2, centroids2;
      matchingVector outputMatching2 = matchingVector();
=======
      std::vector<ftm::MergeTree<dataType>> trees2;
      matchingVectorType outputMatching2 = matchingVectorType();
>>>>>>> 272be9c4
      execute<dataType>(trees, outputMatching, clusteringAssignment, trees2,
                        outputMatching2, centroids, centroids2);
    }

    // ------------------------------------------------------------------------
    // Preprocessing
    // ------------------------------------------------------------------------
    template <class dataType>
    void preprocessingClustering(std::vector<ftm::MergeTree<dataType>> &trees,
                                 std::vector<std::vector<int>> &nodeCorr,
                                 bool useMinMaxPairT = true) {
      for(unsigned int i = 0; i < trees.size(); ++i) {
        preprocessingPipeline<dataType>(
          trees[i], epsilonTree2_, epsilon2Tree2_, epsilon3Tree2_,
          branchDecomposition_, useMinMaxPairT, cleanTree_, nodeCorr[i]);
        if(trees.size() < 40)
          printTreeStats(trees[i]);
      }
      printTreesStats(trees);
    }

    // ------------------------------------------------------------------------
    // Postprocessing
    // ------------------------------------------------------------------------
    template <class dataType>
    void fixMergedRootOriginClustering(
      std::vector<ftm::MergeTree<dataType>> &centroids) {
      for(unsigned int i = 0; i < centroids.size(); ++i)
        fixMergedRootOriginBarycenter<dataType>(centroids[i]);
    }

    template <class dataType>
    void putBackMinMaxPair(std::vector<ftm::MergeTree<dataType>> &centroids,
                           std::vector<ftm::MergeTree<dataType>> &centroids2) {
      for(unsigned int i = 0; i < centroids2.size(); ++i)
        copyMinMaxPair(centroids[i], centroids2[i]);
    }

    template <class dataType>
    void
      postprocessingClustering(std::vector<ftm::MergeTree<dataType>> &trees,
                               std::vector<ftm::MergeTree<dataType>> &centroids,
                               matchingVectorType &outputMatching,
                               std::vector<int> &clusteringAssignment) {
      for(unsigned int i = 0; i < trees.size(); ++i)
        postprocessingPipeline<dataType>(&(trees[i].tree));
      for(unsigned int i = 0; i < centroids.size(); ++i)
        postprocessingPipeline<dataType>(&(centroids[i].tree));
      for(unsigned int c = 0; c < centroids.size(); ++c)
        for(unsigned int i = 0; i < trees.size(); ++i)
          if(clusteringAssignment[i] == (int)c)
            convertBranchDecompositionMatching<dataType>(
              &(centroids[c].tree), &(trees[i].tree), outputMatching[c][i]);
    }

    // ------------------------------------------------------------------------
    // Utils
    // ------------------------------------------------------------------------
    template <class dataType>
    void
      printCentroidsStats(std::vector<ftm::MergeTree<dataType>> &centroids,
                          std::vector<ftm::MergeTree<dataType>> &centroids2) {
      for(auto &centroid : centroids)
        printBaryStats(&(centroid.tree), debug::Priority::DETAIL);
      for(auto &centroid : centroids2)
        printBaryStats(&(centroid.tree), debug::Priority::DETAIL);
    }

  }; // MergeTreeClustering class

} // namespace ttk<|MERGE_RESOLUTION|>--- conflicted
+++ resolved
@@ -764,14 +764,9 @@
                  std::vector<double> &alphas,
                  std::vector<int> &clusteringAssignment,
                  std::vector<ftm::MergeTree<dataType>> &trees2,
-<<<<<<< HEAD
-                 matchingVector &outputMatching2,
+                 matchingVectorType &outputMatching2,
                  std::vector<ftm::MergeTree<dataType>> &centroids,
                  std::vector<ftm::MergeTree<dataType>> &centroids2) {
-=======
-                 matchingVectorType &outputMatching2,
-                 std::vector<ftm::MergeTree<dataType>> &centroids) {
->>>>>>> 272be9c4
       // --- Preprocessing
       // std::vector<ftm::FTMTree_MT*> oldTrees, oldTrees2;
       treesNodeCorr_.resize(trees.size());
@@ -824,14 +819,9 @@
                  matchingVectorType &outputMatching,
                  std::vector<int> &clusteringAssignment,
                  std::vector<ftm::MergeTree<dataType>> &trees2,
-<<<<<<< HEAD
-                 matchingVector &outputMatching2,
+                 matchingVectorType &outputMatching2,
                  std::vector<ftm::MergeTree<dataType>> &centroids,
                  std::vector<ftm::MergeTree<dataType>> &centroids2) {
-=======
-                 matchingVectorType &outputMatching2,
-                 std::vector<ftm::MergeTree<dataType>> &centroids) {
->>>>>>> 272be9c4
       if(trees2.size() != 0)
         printMsg("Use join and split trees");
 
@@ -848,13 +838,8 @@
                  matchingVectorType &outputMatching,
                  std::vector<int> &clusteringAssignment,
                  std::vector<ftm::MergeTree<dataType>> &centroids) {
-<<<<<<< HEAD
       std::vector<ftm::MergeTree<dataType>> trees2, centroids2;
-      matchingVector outputMatching2 = matchingVector();
-=======
-      std::vector<ftm::MergeTree<dataType>> trees2;
       matchingVectorType outputMatching2 = matchingVectorType();
->>>>>>> 272be9c4
       execute<dataType>(trees, outputMatching, clusteringAssignment, trees2,
                         outputMatching2, centroids, centroids2);
     }
