#ifndef _PDBARYCENTERIMPL_H
#define _PDBARYCENTERIMPL_H

#define BLocalMax ttk::CriticalType::Local_maximum
#define BLocalMin ttk::CriticalType::Local_minimum
#define BSaddle1 ttk::CriticalType::Saddle1
#define BSaddle2 ttk::CriticalType::Saddle2

#include <BottleneckDistance.h>
<<<<<<< HEAD
//
#include <stdlib.h> /* srand, rand */
//
=======
>>>>>>> 043ac06c
#include <cmath>
#include <stdlib.h> /* srand, rand */

using namespace ttk;

template <typename dataType>
std::vector<std::vector<matchingTuple>>
  PDBarycenter<dataType>::execute(std::vector<diagramTuple> &barycenter) {
<<<<<<< HEAD
  // if(method_ == "Munkres")
  //     return executeMunkresBarycenter(barycenter);
  // else if(method_ == "Auction")
  return executeAuctionBarycenter(barycenter);
  // else if(method_ == "Partial Bidding")
  //     return executePartialBiddingBarycenter(barycenter);
  // else {
  //     std::cout << "[PersistenceDiagramsBarycenter] Error : you need to
  //     select a valid matching algorithm" << '\n';
  //     std::vector<std::vector<matchingTuple>> v(0);
  //     return v;
  // }
}

template <typename dataType>
void PDBarycenter<dataType>::runMatching(
  dataType *total_cost,
  dataType epsilon,
  std::vector<int> sizes,
  KDTree<dataType> *kdt,
  std::vector<KDTree<dataType> *> *correspondance_kdt_map,
  std::vector<dataType> *min_diag_price,
  std::vector<dataType> *min_price,
  std::vector<std::vector<matchingTuple>> *all_matchings,
  bool use_kdt) {
  Timer time_matchings;
=======
  if(method_ == "Munkres")
    return executeMunkresBarycenter(barycenter);
  else if(method_ == "Auction")
    return executeAuctionBarycenter(barycenter);
  else if(method_ == "Partial Bidding")
    return executePartialBiddingBarycenter(barycenter);
  else {
    std::cout << "[PersistenceDiagramsBarycenter] Error : you need to select a "
                 "valid matching algorithm"
              << '\n';
    std::vector<std::vector<matchingTuple>> v(0);
    return v;
  }
}

template <typename dataType>
void PDBarycenter<dataType>::runMatching(
  dataType *total_cost,
  dataType epsilon,
  std::vector<int> sizes,
  KDTree<dataType> *kdt,
  std::vector<KDTree<dataType> *> *correspondance_kdt_map,
  std::vector<dataType> *min_diag_price,
  std::vector<dataType> *min_price,
  std::vector<std::vector<matchingTuple>> *all_matchings,
  bool use_kdt) {
  Timer time_matchings;
  // #ifdef TTK_ENABLE_OPENMP
  // omp_set_num_threads(threadNumber_);
  // #pragma omp parallel for schedule(dynamic, 1)
  // #endif
  // std::vector<dataType> precision_(numberOfInputs_);
  //
  // cout<<"TEST"<<endl;
  // cout << " FUCKIN BARYCENTER " << endl;
  // for(int i1 = 0; i1 < current_bidder_diagrams_.size(); i1++) {
  //     for(int i2 = 0; i2 < barycenter_goods_.size(); i2++) {
  //         Good<dataType> g = barycenter_goods_[0].get(i2);
  //         cout << " good " << i1 << " " << i2 << " " << g.x_ << " " << g.y_
  //         << " " << g.id_ << endl;
  //     }
  // }

  // cout << " FUCKIN DIAGRAMS " << endl;
  // for(int i1 = 0; i1 < current_bidder_diagrams_.size(); i1++) {
  //     for(int i2 = 0; i2 < current_bidder_diagrams_[i1].size(); i2++) {
  //         Bidder<dataType> b = current_bidder_diagrams_[i1].get(i2);
  //         cout << " bidder " << i1 << " " << i2 << " " << b.x_ << " " << b.y_
  //         << " " << b.id_ << endl;
  //     }
  // }

  for(int i = 0; i < numberOfInputs_; i++) {
    // cout<<"input "<<i<<" sizes : "<<current_bidder_diagrams_.size()<<"
    // "<<barycenter_goods_.size()<<" "<<min_diag_price->size()<<endl;
    Auction<dataType> auction = Auction<dataType>(
      &current_bidder_diagrams_.at(i), &barycenter_goods_.at(i), wasserstein_,
      geometrical_factor_, lambda_, 0.01, kdt, *correspondance_kdt_map, epsilon,
      min_diag_price->at(i), use_kdt);
    // cout<<"\n RUN MATCHINGS : "<<i<<endl;
    // cout<<use_kdt<<endl;
    // cout<<epsilon<<endl;
    // cout<<geometrical_factor_<<endl;
    // cout<<wasserstein_<<endl;
    // cout<<min_diag_price->at(i)<<endl;
    // cout<<min_price->at(i)<<endl;
    int n_biddings = 0;
    auction.buildUnassignedBidders();
    auction.reinitializeGoods();
    auction.runAuctionRound(n_biddings, i);
    auction.updateDiagonalPrices();
    min_diag_price->at(i) = auction.getMinimalDiagonalPrice();
    min_price->at(i) = getMinimalPrice(i);
    std::vector<matchingTuple> matchings;
    dataType cost = auction.getMatchingsAndDistance(&matchings, true);
    all_matchings->at(i) = matchings;
    (*total_cost) += cost * cost;

    // cout<<auction.getMinimalDiagonalPrice()<<endl;
    // cout<<getMinimalPrice(i)<<endl;
    // cout<<cost<<endl;

    // if(cost <= ((1.01 * 1.01) * (cost - epsilon *
    // auction.getAugmentedNumberOfBidders()))) {
    //     precision_objective_[i] = true;
    // } else {
    //     precision_objective_[i] = false;
    // }
    dataType quotient = epsilon * auction.getAugmentedNumberOfBidders() / cost;
    precision_[i] = quotient < 1 ? 1. / sqrt(1 - quotient) - 1 : 10;
    // cout<<" "<<precision_[i];
    // std::cout<< "Barycenter cost for diagram " << i <<" : "<< cost <<
    // std::endl; std::cout<< "Number of biddings : " << n_biddings <<
    // std::endl; Resizes the diagram which was enrich with diagonal bidders
    // during the auction
    // TODO do this inside the auction !
    current_bidder_diagrams_[i].bidders_.resize(sizes[i]);
  }
  // cout<<endl;
  /* print matchings
          for(long unsigned int i=0; i<(*all_matchings).size(); i++){
              for (long unsigned int j = 0; j < (*all_matchings)[i].size(); j++)
     { std::cout << get<0>((*all_matchings)[i][j]) << " " ; std::cout <<
     get<1>((*all_matchings)[i][j]) << " " ; std::cout <<
     get<2>((*all_matchings)[i][j]) << "  |   " ;
              }
      std::cout << "\n" ;
          }*/
  // cout<<time_matchings.getElapsedTime()<<endl;
}

template <typename dataType>
void PDBarycenter<dataType>::runMatching(
  dataType *total_cost,
  dataType epsilon,
  std::vector<int> sizes,
  KDTree<dataType> *kdt,
  std::vector<KDTree<dataType> *> *correspondance_kdt_map,
  std::vector<dataType> *min_diag_price,
  std::vector<dataType> *min_price,
  std::vector<std::vector<matchingTuple>> *all_matchings,
  bool use_kdt,
  vector<float> *timers,
  vector<int> *NB_BIDDERS,
  vector<int> *NB_BIDDINGS) {
  //#ifdef TTK_ENABLE_OPENMP
  // omp_set_num_threads(threadNumber_);
  ////std::cout<<"\n\n number of threads : "<<threadNumber_<<" \n\n"<<std::endl;
  //#pragma omp parallel for schedule(dynamic, 1)
  //#endif
  for(int i = 0; i < numberOfInputs_; i++) {
    Timer t;
    Auction<dataType> auction = Auction<dataType>(
      &current_bidder_diagrams_[i], &barycenter_goods_[i], wasserstein_,
      geometrical_factor_, lambda_, 0.01, kdt, *correspondance_kdt_map, epsilon,
      (*min_diag_price)[i], use_kdt);
    int n_biddings = 0;
    auction.buildUnassignedBidders();
    auction.reinitializeGoods();
    auction.runAuctionRound(n_biddings, i);
    auction.updateDiagonalPrices();

    min_diag_price->at(i) = auction.getMinimalDiagonalPrice();
    min_price->at(i) = getMinimalPrice(i);
    std::vector<matchingTuple> matchings;
    dataType cost = auction.getMatchingsAndDistance(&matchings, true);
    all_matchings->at(i) = matchings;
    (*total_cost) += cost * cost;
    // std::cout<< "Barycenter cost for diagram " << i <<" : "<< cost <<
    // std::endl; std::cout<< "Number of biddings : " << n_biddings <<
    // std::endl; Resizes the diagram which was enrich with diagonal bidders
    // during the auction
    // TODO do this inside the auction !
    (*NB_BIDDINGS)[i] = n_biddings;
    current_bidder_diagrams_[i].bidders_.resize(sizes[i]);
    (*NB_BIDDERS)[i] = current_bidder_diagrams_[i].bidders_.size();
    (*timers)[i] = t.getElapsedTime();
  }
  /* print matchings
          for(long unsigned int i=0; i<(*all_matchings).size(); i++){
              for (long unsigned int j = 0; j < (*all_matchings)[i].size(); j++)
     { std::cout << get<0>((*all_matchings)[i][j]) << " " ; std::cout <<
     get<1>((*all_matchings)[i][j]) << " " ; std::cout <<
     get<2>((*all_matchings)[i][j]) << "  |   " ;
              }
      std::cout << "\n" ;
          }*/
}

template <typename dataType>
void PDBarycenter<dataType>::runMatchingMunkres(
  dataType *total_cost,
  std::vector<std::vector<matchingTuple>> *all_matchings,
  std::vector<diagramTuple> &barycenter) {
>>>>>>> 043ac06c
#ifdef TTK_ENABLE_OPENMP
  omp_set_num_threads(threadNumber_);
#pragma omp parallel for schedule(dynamic, 1)
#endif
<<<<<<< HEAD

  for(int i = 0; i < numberOfInputs_; i++) {
    // cout<<"input "<<i<<" sizes : "<<current_bidder_diagrams_.size()<<"
    // "<<barycenter_goods_.size()<<" "<<min_diag_price->size()<<endl;
    Auction<dataType> auction = Auction<dataType>(
      &current_bidder_diagrams_.at(i), &barycenter_goods_.at(i), wasserstein_,
      geometrical_factor_, lambda_, 0.01, kdt, *correspondance_kdt_map, epsilon,
      min_diag_price->at(i), use_kdt);
    // cout<<"\n RUN MATCHINGS : "<<i<<endl;
    // cout<<use_kdt<<endl;
    // cout<<epsilon<<endl;
    // cout<<geometrical_factor_<<endl;
    // cout<<wasserstein_<<endl;
    // cout<<min_diag_price->at(i)<<endl;
    // cout<<min_price->at(i)<<endl;
    int n_biddings = 0;
    auction.buildUnassignedBidders();
    auction.reinitializeGoods();
    auction.runAuctionRound(n_biddings, i);
    auction.updateDiagonalPrices();
    min_diag_price->at(i) = auction.getMinimalDiagonalPrice();
    min_price->at(i) = getMinimalPrice(i);
    std::vector<matchingTuple> matchings;
    dataType cost = auction.getMatchingsAndDistance(&matchings, true);
    all_matchings->at(i) = matchings;
    (*total_cost) += cost * cost;

    // cout<<auction.getMinimalDiagonalPrice()<<endl;
    // cout<<getMinimalPrice(i)<<endl;
    // cout<<cost<<endl;

    // if(cost <= ((1.01 * 1.01) * (cost - epsilon *
    // auction.getAugmentedNumberOfBidders()))) {
    //     precision_objective_[i] = true;
    // } else {
    //     precision_objective_[i] = false;
    // }
    dataType quotient = epsilon * auction.getAugmentedNumberOfBidders() / cost;
    precision_[i] = quotient < 1 ? 1. / sqrt(1 - quotient) - 1 : 10;
    // cout<<" "<<precision_[i];
    // std::cout<< "Barycenter cost for diagram " << i <<" : "<< cost <<
    // std::endl; std::cout<< "Number of biddings : " << n_biddings <<
    // std::endl; Resizes the diagram which was enrich with diagonal bidders
    // during the auction
    // TODO do this inside the auction !
    current_bidder_diagrams_[i].bidders_.resize(sizes[i]);
  }
  // cout<<endl;
  /* print matchings
          for(long unsigned int i=0; i<(*all_matchings).size(); i++){
              for (long unsigned int j = 0; j < (*all_matchings)[i].size(); j++)
     { std::cout << get<0>((*all_matchings)[i][j]) << " " ; std::cout <<
     get<1>((*all_matchings)[i][j]) << " " ; std::cout <<
     get<2>((*all_matchings)[i][j]) << "  |   " ;
              }
      std::cout << "\n" ;
          }*/
  // cout<<time_matchings.getElapsedTime()<<endl;
=======
  for(int i = 0; i < numberOfInputs_; i++) {
    BottleneckDistance bottleneckDistance = BottleneckDistance();
    // bottleneckDistance.setMethod(1); //Munkres algorithm
    bottleneckDistance.setCTDiagram2(&barycenter);
    bottleneckDistance.setCTDiagram1(&((*inputDiagrams_)[i]));
    bottleneckDistance.setAlgorithm("ttk");
    bottleneckDistance.setPersistencePercentThreshold(0.0);
    bottleneckDistance.setPX(0.);
    bottleneckDistance.setPY(0.);
    bottleneckDistance.setPZ(0.);
    bottleneckDistance.setPE(1.);
    bottleneckDistance.setPS(1.);
    bottleneckDistance.setWasserstein(std::to_string(wasserstein_));
    bottleneckDistance.setOutputMatchings(&((*all_matchings)[i]));

    bottleneckDistance.execute<dataType>(1.);

    dataType cost = bottleneckDistance.getDistance();
    // std::cout << "cost of matching " << i <<" : "<<cost<<std::endl;
    (*total_cost) += cost;
    // std::cout << "now total : " << *total_cost<<std::endl;
  }
  /* to print matchings
  for(long unsigned int i=0; i<(*all_matchings).size(); i++){
      for (long unsigned int j = 0; j < (*all_matchings)[i].size(); j++) {
  std::cout << get<0>((*all_matchings)[i][j]) << " " ;
  std::cout << get<1>((*all_matchings)[i][j]) << " " ;
  std::cout << get<2>((*all_matchings)[i][j]) << "  |   " ;
      }
std::cout << "\n" ;
  }
std::cout<< std::endl;
*/
>>>>>>> 043ac06c
}

template <typename dataType>
void PDBarycenter<dataType>::runMatchingAuction(
  dataType *total_cost,
  std::vector<int> sizes,
  KDTree<dataType> *kdt,
  std::vector<KDTree<dataType> *> *correspondance_kdt_map,
  std::vector<dataType> *min_diag_price,
  std::vector<std::vector<matchingTuple>> *all_matchings,
  bool use_kdt) {
#ifdef TTK_ENABLE_OPENMP
  omp_set_num_threads(threadNumber_);
#pragma omp parallel for schedule(dynamic, 1)
#endif
  for(int i = 0; i < numberOfInputs_; i++) {
    Auction<dataType> auction = Auction<dataType>(
      &current_bidder_diagrams_[i], &barycenter_goods_[i], wasserstein_,
      geometrical_factor_, lambda_, 0.01, kdt, *correspondance_kdt_map,
      (*min_diag_price)[i], use_kdt);
    std::vector<matchingTuple> matchings;
    dataType cost = auction.run(&matchings);
    all_matchings->at(i) = matchings;
    // std::cout << "cost of matching " << i <<" : "<<cost<<std::endl;
    // std::cout << "now total : " << *total_cost<<std::endl;

    (*total_cost) += cost * cost;
    // std::cout<< "Barycenter cost for diagram " << i <<" : "<< cost <<
    // std::endl; std::cout<< "Number of biddings : " << n_biddings <<
    // std::endl; Resizes the diagram which was enrich with diagonal bidders
    // during the auction
    // TODO do this inside the auction !
    current_bidder_diagrams_[i].bidders_.resize(sizes[i]);
  }
  /* to print matchings
  for(long unsigned int i=0; i<(*all_matchings).size(); i++){
              for (long unsigned int j = 0; j < (*all_matchings)[i].size(); j++)
  { std::cout << get<0>((*all_matchings)[i][j]) << " " ; std::cout <<
  get<1>((*all_matchings)[i][j]) << " " ; std::cout <<
  get<2>((*all_matchings)[i][j]) << "  |   " ;
              }
      std::cout << "\n" ;
          }
  */
}

template <typename dataType>
bool PDBarycenter<dataType>::hasBarycenterConverged(
  std::vector<std::vector<matchingTuple>> &matchings,
  std::vector<std::vector<matchingTuple>> &previous_matchings) {
  if(points_added_ > 0 || points_deleted_ > 0
     || previous_matchings.size() == 0) {
    return false;
  }

  for(unsigned int j = 0; j < matchings.size(); j++) {
    for(unsigned int i = 0; i < matchings[j].size(); i++) {
      matchingTuple t = matchings[j][i];
      matchingTuple previous_t = previous_matchings[j][i];

      if(std::get<1>(t) != std::get<1>(previous_t)
         && (std::get<0>(t) >= 0 && std::get<0>(previous_t) >= 0)) {
        return false;
      }
    }
  }
  return true;
}

template <typename dataType>
std::vector<std::vector<matchingTuple>>
  PDBarycenter<dataType>::correctMatchings(
    std::vector<std::vector<matchingTuple>> previous_matchings) {
  std::vector<std::vector<matchingTuple>> corrected_matchings(numberOfInputs_);
  for(int i = 0; i < numberOfInputs_; i++) {
    // 1. Invert the current_bidder_ids_ vector
    std::vector<int> new_to_old_id(current_bidder_diagrams_[i].size());
    for(unsigned int j = 0; j < current_bidder_ids_[i].size(); j++) {
      int new_id = current_bidder_ids_[i][j];
      if(new_id >= 0) {
        new_to_old_id[new_id] = j;
      }
    }
    // 2. Reconstruct the matchings
    std::vector<matchingTuple> matchings_diagram_i;
    for(unsigned int j = 0; j < previous_matchings[i].size(); j++) {
      matchingTuple m = previous_matchings[i][j];
      int new_id = std::get<0>(m);
      if(new_id >= 0 && std::get<1>(m) >= 0) {
        std::get<0>(m) = new_to_old_id[new_id];
        matchings_diagram_i.push_back(m);
      }
    }
    corrected_matchings[i] = matchings_diagram_i;
  }
  return corrected_matchings;
}

template <typename dataType>
dataType PDBarycenter<dataType>::updateBarycenter(
  std::vector<std::vector<matchingTuple>> &matchings) {
  // cout<<"updating barycenter"<<endl;
  // 1. Initialize variables used in the sequel
  Timer t_update;
  unsigned int n_goods = barycenter_goods_[0].size();

  unsigned int n_diagrams = current_bidder_diagrams_.size();
  points_added_ = 0;
  points_deleted_ = 0;
  dataType max_shift = 0;

  std::vector<unsigned int> count_diag_matchings(
    n_goods); // Number of diagonal matchings for each point of the barycenter
  std::vector<dataType> x(n_goods);
  std::vector<dataType> y(n_goods);
  std::vector<dataType> crit_coords_x(n_goods);
  std::vector<dataType> crit_coords_y(n_goods);
  std::vector<dataType> crit_coords_z(n_goods);
  for(unsigned int i = 0; i < n_goods; i++) {
    count_diag_matchings[i] = 0;
    x[i] = 0;
    y[i] = 0;
    crit_coords_x[i] = 0;
    crit_coords_y[i] = 0;
    crit_coords_z[i] = 0;
  }
  std::vector<dataType> min_prices(n_diagrams);
  for(unsigned int j = 0; j < n_diagrams; j++) {
    min_prices[j] = std::numeric_limits<dataType>::max();
  }

  std::vector<Bidder<dataType> *>
    points_to_append; // Will collect bidders linked to diagonal
  // 2. Preprocess the matchings
  for(unsigned int j = 0; j < matchings.size(); j++) {
    for(unsigned int i = 0; i < matchings[j].size(); i++) {
      int bidder_id = std::get<0>(matchings[j][i]);
      int good_id = std::get<1>(matchings[j][i]);
      if(good_id < 0 && bidder_id >= 0) {
        // Future new barycenter point
        points_to_append.push_back(&current_bidder_diagrams_[j].get(bidder_id));
      }

      else if(good_id >= 0 && bidder_id >= 0) {
        // Update coordinates (to be divided by the number of diagrams later on)
        x[good_id] += current_bidder_diagrams_[j].get(bidder_id).x_;
        y[good_id] += current_bidder_diagrams_[j].get(bidder_id).y_;
        if(geometrical_factor_ < 1) {
          std::tuple<float, float, float> critical_coordinates
            = current_bidder_diagrams_[j]
                .get(bidder_id)
                .GetCriticalCoordinates();
          crit_coords_x[good_id] += std::get<0>(critical_coordinates);
          crit_coords_y[good_id] += std::get<1>(critical_coordinates);
          crit_coords_z[good_id] += std::get<2>(critical_coordinates);
        }
      } else if(good_id >= 0 && bidder_id < 0) {
        // Counting the number of times this barycenter point is linked to the
        // diagonal
        count_diag_matchings[good_id] = count_diag_matchings[good_id] + 1;
      }
    }
  }

  // 3. Update the previous points of the barycenter
  for(unsigned int i = 0; i < n_goods; i++) {
    if(count_diag_matchings[i] < n_diagrams) {
      // Barycenter point i is matched at least to one off-diagonal bidder
      // 3.1 Compute the arithmetic mean of off-diagonal bidders linked to it
      dataType x_bar = x[i] / (double)(n_diagrams - count_diag_matchings[i]);
      dataType y_bar = y[i] / (double)(n_diagrams - count_diag_matchings[i]);
      // 3.2 Compute the new coordinates of the point (the more linked to the
      // diagonal it was, the closer to the diagonal it'll be)
      dataType new_x
        = ((double)(n_diagrams - count_diag_matchings[i]) * x_bar
           + (double)count_diag_matchings[i] * (x_bar + y_bar) / 2.)
          / (double)n_diagrams;
      dataType new_y
        = ((double)(n_diagrams - count_diag_matchings[i]) * y_bar
           + (double)count_diag_matchings[i] * (x_bar + y_bar) / 2.)
          / (double)n_diagrams;
      // TODO Weight by persistence
      dataType new_crit_coord_x
        = crit_coords_x[i] / (double)(n_diagrams - count_diag_matchings[i]);
      dataType new_crit_coord_y
        = crit_coords_y[i] / (double)(n_diagrams - count_diag_matchings[i]);
      dataType new_crit_coord_z
        = crit_coords_z[i] / (double)(n_diagrams - count_diag_matchings[i]);

      // 3.3 Compute and store how much the point has shifted
      // TODO adjust shift with geometrical_factor_
      dataType dx = barycenter_goods_[0].get(i).x_ - new_x;
      dataType dy = barycenter_goods_[0].get(i).y_ - new_y;
      dataType shift = pow(abs(dx), wasserstein_) + pow(abs(dy), wasserstein_);
      if(shift > max_shift) {
        max_shift = shift;
      }
      // 3.4 Update the position of the point
      for(unsigned int j = 0; j < n_diagrams; j++) {
        barycenter_goods_[j].get(i).SetCoordinates(new_x, new_y);
        if(geometrical_factor_ < 1) {
          barycenter_goods_[j].get(i).SetCriticalCoordinates(
            new_crit_coord_x, new_crit_coord_y, new_crit_coord_z);
        }
        if(barycenter_goods_[j].get(i).getPrice() < min_prices[j]) {
          min_prices[j] = barycenter_goods_[j].get(i).getPrice();
        }
      }
      // TODO Reinitialize/play with prices here if you wish
    }
  }
  for(unsigned int j = 0; j < n_diagrams; j++) {
    if(min_prices[j] >= std::numeric_limits<dataType>::max() / 2.) {
      min_prices[j] = 0;
    }
  }

  // 4. Delete off-diagonal barycenter points not linked to any
  // off-diagonal bidder
  for(unsigned int i = 0; i < n_goods; i++) {
    if(count_diag_matchings[i] == n_diagrams) {
      points_deleted_ += 1;
      dataType shift = 2
                       * pow(barycenter_goods_[0].get(i).getPersistence() / 2.,
                             wasserstein_);
      if(shift > max_shift) {
        max_shift = shift;
      }
      for(unsigned int j = 0; j < n_diagrams; j++) {
        barycenter_goods_[j].get(i).id_ = -1;
      }
    }
  }

  // 5. Append the new points to the barycenter
  for(unsigned int k = 0; k < points_to_append.size(); k++) {
    points_added_ += 1;
    Bidder<dataType> *b = points_to_append[k];
    dataType x
      = (b->x_ + (n_diagrams - 1) * (b->x_ + b->y_) / 2.) / (n_diagrams);
    dataType y
      = (b->y_ + (n_diagrams - 1) * (b->x_ + b->y_) / 2.) / (n_diagrams);
    std::tuple<dataType, dataType, dataType> critical_coordinates
      = b->GetCriticalCoordinates();
    for(unsigned int j = 0; j < n_diagrams; j++) {
      Good<dataType> g
        = Good<dataType>(x, y, false, barycenter_goods_[j].size());
      g.setPrice(min_prices[j]);
      if(geometrical_factor_ < 1) {
        g.SetCriticalCoordinates(std::get<0>(critical_coordinates),
                                 std::get<1>(critical_coordinates),
                                 std::get<2>(critical_coordinates));
      }
      barycenter_goods_[j].addGood(g);
      dataType shift
        = 2
          * pow(barycenter_goods_[j].get(g.id_).getPersistence() / 2.,
                wasserstein_);
      if(shift > max_shift) {
        max_shift = shift;
      }
    }
  }

  // 6. Finally, recreate barycenter_goods
  for(unsigned int j = 0; j < n_diagrams; j++) {
    int count = 0;
    GoodDiagram<dataType> new_barycenter;
    for(int i = 0; i < barycenter_goods_[j].size(); i++) {
      Good<dataType> g = barycenter_goods_[j].get(i).copy();
      if(g.id_ != -1) {
        g.id_ = count;
        new_barycenter.addGood(g);
        count++;
      }
    }
    barycenter_goods_[j] = new_barycenter;
  }
  if(debugLevel_ > 5)
    std::cout << "Points deleted : " << points_deleted_
              << " Points added : " << points_added_ << std::endl;

  // std::cout<<"TIME OF UPDATE : "<< t_update.getElapsedTime()<<std::endl;
  return max_shift;
}

template <typename dataType>
dataType PDBarycenter<dataType>::getEpsilon(dataType rho) {
  return pow(rho, 2) / 8.0;
}

template <typename dataType>
dataType PDBarycenter<dataType>::getRho(dataType epsilon) {
  return std::sqrt(8.0 * epsilon);
}

template <typename dataType>
void PDBarycenter<dataType>::setBidderDiagrams() {

  for(int i = 0; i < numberOfInputs_; i++) {
    std::vector<diagramTuple> *CTDiagram = &((*inputDiagrams_)[i]);

    BidderDiagram<dataType> bidders;
    for(unsigned int j = 0; j < CTDiagram->size(); j++) {
      // Add bidder to bidders
      Bidder<dataType> b((*CTDiagram)[j], j, lambda_);

      b.setPositionInAuction(bidders.size());
      bidders.addBidder(b);
      if(b.isDiagonal() || b.x_ == b.y_) {
        std::cout << "Diagonal point in diagram !!!" << std::endl;
      }
    }
    bidder_diagrams_.push_back(bidders);
    current_bidder_diagrams_.push_back(BidderDiagram<dataType>());
    std::vector<int> ids(bidders.size());
    for(unsigned int j = 0; j < ids.size(); j++) {
      ids[j] = -1;
    }
    current_bidder_ids_.push_back(ids);
  }
  return;
}

template <typename dataType>
dataType PDBarycenter<dataType>::enrichCurrentBidderDiagrams(
  dataType previous_min_persistence,
  dataType min_persistence,
  std::vector<dataType> initial_diagonal_prices,
  std::vector<dataType> initial_off_diagonal_prices,
  int min_points_to_add,
  bool add_points_to_barycenter) {

  dataType new_min_persistence = min_persistence;

  // 1. Get size of the largest current diagram, deduce the maximal number of
  // points to append
  int max_diagram_size = 0;
  for(int i = 0; i < numberOfInputs_; i++) {
    if(current_bidder_diagrams_[i].size() > max_diagram_size) {
      max_diagram_size = current_bidder_diagrams_[i].size();
    }
  }
  int max_points_to_add = std::max(
    min_points_to_add, min_points_to_add + (int)(max_diagram_size / 10));

  // 2. Get which points can be added, deduce the new minimal persistence
  std::vector<std::vector<int>> candidates_to_be_added(numberOfInputs_);
  std::vector<std::vector<int>> idx(numberOfInputs_);
  for(int i = 0; i < numberOfInputs_; i++) {

    std::vector<dataType> persistences;
    for(int j = 0; j < bidder_diagrams_[i].size(); j++) {
      Bidder<dataType> b = bidder_diagrams_[i].get(j);
      dataType persistence = b.getPersistence();
      if(persistence >= min_persistence
         && persistence < previous_min_persistence) {
        candidates_to_be_added[i].push_back(j);
        idx[i].push_back(idx[i].size());
        persistences.push_back(persistence);
      }
    }
    sort(idx[i].begin(), idx[i].end(), [&persistences](int &a, int &b) {
      return ((persistences[a] > persistences[b])
              || ((persistences[a] == persistences[b]) && (a > b)));
    });
    int size = candidates_to_be_added[i].size();
    if(size >= max_points_to_add) {
      dataType last_persistence_added
        = persistences[idx[i][max_points_to_add - 1]];
      if(last_persistence_added > new_min_persistence) {
        new_min_persistence = last_persistence_added;
      }
    }
  }

  // 3. Add the points to the current diagrams

  // only to give determinism
  int compteur_for_adding_points = 0;

  for(int i = 0; i < numberOfInputs_; i++) {
    int size = candidates_to_be_added[i].size();
    for(int j = 0; j < std::min(max_points_to_add, size); j++) {
      Bidder<dataType> b
        = bidder_diagrams_[i].get(candidates_to_be_added[i][idx[i][j]]);
      if(b.getPersistence() >= new_min_persistence) {
        b.id_ = current_bidder_diagrams_[i].size();
        b.setPositionInAuction(current_bidder_diagrams_[i].size());
        b.setDiagonalPrice(initial_diagonal_prices[i]);
        current_bidder_diagrams_[i].addBidder(b);
        // b.id_ --> position of b in current_bidder_diagrams_[i]
        current_bidder_ids_[i][candidates_to_be_added[i][idx[i][j]]]
          = current_bidder_diagrams_[i].size() - 1;

        int to_be_added_to_barycenter
          = deterministic_ ? compteur_for_adding_points % numberOfInputs_
                           : rand() % numberOfInputs_;
        // We add the bidder as a good with probability 1/n_diagrams
        if(to_be_added_to_barycenter == 0 && add_points_to_barycenter) {
          for(int k = 0; k < numberOfInputs_; k++) {
            Good<dataType> g
              = Good<dataType>(b.x_, b.y_, false, barycenter_goods_[k].size());
            g.setPrice(initial_off_diagonal_prices[k]);
            g.SetCriticalCoordinates(b.coords_x_, b.coords_y_, b.coords_z_);
            barycenter_goods_[k].addGood(g);
          }
        }
      }
      compteur_for_adding_points++;
    }
    if(debugLevel_ > 6)
      std::cout << " Diagram " << i
                << " size : " << current_bidder_diagrams_[i].size()
                << std::endl;
  }
  return new_min_persistence;
}

template <typename dataType>
dataType PDBarycenter<dataType>::getMaxPersistence() {
  dataType max_persistence = 0;
  for(int i = 0; i < numberOfInputs_; i++) {
    BidderDiagram<dataType> &D = bidder_diagrams_[i];
    for(int j = 0; j < D.size(); j++) {
      // Add bidder to bidders
      Bidder<dataType> &b = D.get(j);
      dataType persistence = b.getPersistence();
      if(persistence > max_persistence) {
        max_persistence = persistence;
      }
    }
  }
  return max_persistence;
}

template <typename dataType>
dataType PDBarycenter<dataType>::getMinimalPrice(int i) {
  dataType min_price = std::numeric_limits<dataType>::max();

  GoodDiagram<dataType> &D = barycenter_goods_[i];
  if(D.size() == 0) {
    return 0;
  }
  for(int j = 0; j < D.size(); j++) {
    Good<dataType> &b = D.get(j);
    dataType price = b.getPrice();
    if(price < min_price) {
      min_price = price;
    }
  }
  if(min_price >= std::numeric_limits<dataType>::max() / 2.) {
    return 0;
  }
  return min_price;
<<<<<<< HEAD
}

template <typename dataType>
dataType PDBarycenter<dataType>::getLowestPersistence() {
  dataType lowest_persistence = std::numeric_limits<dataType>::max();
  for(int i = 0; i < numberOfInputs_; i++) {
    BidderDiagram<dataType> &D = bidder_diagrams_[i];
    for(int j = 0; j < D.size(); j++) {
      // Add bidder to bidders
      Bidder<dataType> &b = D.get(j);
      dataType persistence = b.getPersistence();
      if(persistence < lowest_persistence && persistence > 0) {
        lowest_persistence = persistence;
      }
    }
  }
  if(lowest_persistence >= std::numeric_limits<dataType>::max() / 2.) {
    return 0;
  }
  return lowest_persistence;
}

template <typename dataType>
void PDBarycenter<dataType>::setInitialBarycenter(dataType min_persistence) {
  int size = 0;
  int random_idx;
  std::vector<diagramTuple> *CTDiagram;
  int iter = 0;
  while(size == 0) {
    random_idx
      = deterministic_ ? iter % numberOfInputs_ : rand() % numberOfInputs_;
    CTDiagram = &((*inputDiagrams_)[random_idx]);
    size = CTDiagram->size();
    for(int i = 0; i < numberOfInputs_; i++) {
      GoodDiagram<dataType> goods;
      int count = 0;
      for(unsigned int j = 0; j < CTDiagram->size(); j++) {
        // Add bidder to bidders
        Good<dataType> g = Good<dataType>((*CTDiagram)[j], count, lambda_);
        if(g.getPersistence() >= min_persistence) {
          goods.addGood(g);
          count++;
        }
      }
      if(barycenter_goods_.size() < (unsigned int)(i + 1)) {
        barycenter_goods_.push_back(goods);
      } else {
        barycenter_goods_[i] = goods;
      }
    }
    size = barycenter_goods_[0].size();
    iter++;
  }
  // for(int i = 0; i < numberOfInputs_; i++) {
  //     GoodDiagram<dataType> goods;
  //     int count = 0;
  //     for(unsigned int j = 0; j < current_bidder_diagrams_[0].size(); j++) {
  //         // Add bidder to bidders
  //         Bidder<dataType> = current_bidder_diagrams_[0].get(j);
  //         Good<dataType> g =
  //         Good<dataType>(current_bidder_diagrams_[0].get(j), count, lambda_);
  //         if(g.getPersistence() >= min_persistence) {
  //             goods.addGood(g);
  //             count++;
  //         }
  //     }
  //         barycenter_goods_.push_back(goods);
  // }
}

template <typename dataType>
std::pair<KDTree<dataType> *, std::vector<KDTree<dataType> *>>
  PDBarycenter<dataType>::getKDTree() {
  Timer t;
  KDTree<dataType> *kdt = new KDTree<dataType>(true, wasserstein_);

  const int dimension = geometrical_factor_ >= 1 ? 2 : 5;

  std::vector<dataType> coordinates;
  std::vector<std::vector<dataType>> weights;

  for(int i = 0; i < barycenter_goods_[0].size(); i++) {
    Good<dataType> &g = barycenter_goods_[0].get(i);
    coordinates.push_back(geometrical_factor_ * g.x_);
    coordinates.push_back(geometrical_factor_ * g.y_);
    if(geometrical_factor_ < 1) {
      coordinates.push_back((1 - geometrical_factor_) * g.coords_x_);
      coordinates.push_back((1 - geometrical_factor_) * g.coords_y_);
      coordinates.push_back((1 - geometrical_factor_) * g.coords_z_);
    }
  }

  for(unsigned int idx = 0; idx < barycenter_goods_.size(); idx++) {
    std::vector<dataType> empty_weights;
    weights.push_back(empty_weights);
    for(int i = 0; i < barycenter_goods_[idx].size(); i++) {
      Good<dataType> &g = barycenter_goods_[idx].get(i);
      weights[idx].push_back(g.getPrice());
    }
  }
  // Correspondance map : position in barycenter_goods_ --> KDT node

  std::vector<KDTree<dataType> *> correspondance_kdt_map
    = kdt->build(coordinates.data(), barycenter_goods_[0].size(), dimension,
                 weights, barycenter_goods_.size());
  if(debugLevel_ > 3)
    std::cout << "[Building KD-Tree] Time elapsed : " << t.getElapsedTime()
              << " s." << std::endl;
  return std::make_pair(kdt, correspondance_kdt_map);
}

// template <typename dataType>
// std::vector<std::vector<matchingTuple>>
// PDBarycenter<dataType>::executeMunkresBarycenter(std::vector<diagramTuple>&
// barycenter)
// {
//     double total_time = 0;

//     std::vector<std::vector<matchingTuple>> previous_matchings;
//     dataType min_persistence = 0;
//     dataType min_cost = std::numeric_limits<dataType>::max();
//     int last_min_cost_obtained = 0;

//     this->setBidderDiagrams();
//     this->setInitialBarycenter(min_persistence);  // false for a determinist
//     initialization

//     dataType max_persistence = getMaxPersistence();

//     std::vector<dataType> min_diag_price(numberOfInputs_);
//     std::vector<dataType> min_price(numberOfInputs_);
//     for(int i = 0; i < numberOfInputs_; i++) {
//         min_diag_price[i] = 0;
//         min_price[i] = 0;
//     }

//     int min_points_to_add = std::numeric_limits<int>::max();
//     min_persistence = this->enrichCurrentBidderDiagrams(2 * max_persistence,
//     min_persistence, min_diag_price, min_price, min_points_to_add, false);

//     if(debugLevel_ > 1)
//         std::cout << "Barycenter size : " << barycenter_goods_[0].size() <<
//         std::endl;

//     int n_iterations = 0;

//     bool converged = false;
//     bool finished = false;
//     dataType total_cost;

//     while(!finished) {
//         Timer t;

//         n_iterations += 1;

//         std::vector<std::vector<matchingTuple>>
//         all_matchings(numberOfInputs_); std::vector<int>
//         sizes(numberOfInputs_); for(int i = 0; i < numberOfInputs_; i++) {
//             sizes[i] = current_bidder_diagrams_[i].size();
//         }
//         total_cost = 0;

//         barycenter.resize(0);
//         for(int j = 0; j < barycenter_goods_[0].size(); j++) {
//             Good<dataType>& g = barycenter_goods_[0].get(j);
//             diagramTuple t = std::make_tuple(0, nt1_, 0, nt2_,
//             g.getPersistence(), diagramType_, g.x_, 0, 0, 0, g.y_, 0, 0, 0);
//             barycenter.push_back(t);
//         }

//         runMatchingMunkres(&total_cost, &all_matchings, barycenter);

//         std::cout << "[PersistenceDiagramsBarycenter] Barycenter cost : " <<
//         total_cost << std::endl;

//         if(converged) {
//             finished = true;
//         }

//         if(!finished) {
//             updateBarycenter(all_matchings);
//             if(debugLevel_ > 1)
//                 std::cout << "Barycenter size : " <<
//                 barycenter_goods_[0].size() << std::endl;

//             if(min_cost > total_cost) {
//                 min_cost = total_cost;
//                 last_min_cost_obtained = 0;
//             } else {
//                 last_min_cost_obtained += 1;
//             }

//             converged = converged || last_min_cost_obtained > 1;
//         }

//         previous_matchings = std::move(all_matchings);
//         // END OF TIMER
//         total_time += t.getElapsedTime();
//     }
//     barycenter.resize(0);
//     for(int j = 0; j < barycenter_goods_[0].size(); j++) {
//         Good<dataType>& g = barycenter_goods_[0].get(j);
//         diagramTuple t = std::make_tuple(0, nt1_, 0, nt2_,
//         g.getPersistence(), diagramType_, g.x_, 0, 0, 0, g.y_, 0, 0, 0);
//         barycenter.push_back(t);
//     }

//     cost_ = total_cost;
//     std::vector<std::vector<matchingTuple>> corrected_matchings =
//     correctMatchings(previous_matchings); for(unsigned int d = 0; d <
//     current_bidder_diagrams_.size(); ++d) {
//         if(debugLevel_ > 1)
//             std::cout << "Size of diagram " << d << " : " <<
//             current_bidder_diagrams_[d].size() << std::endl;
//     }
//     return corrected_matchings;
// }

template <typename dataType>
std::vector<std::vector<matchingTuple>>
  PDBarycenter<dataType>::executeAuctionBarycenter(
    std::vector<diagramTuple> &barycenter) {
  double total_time = 0;

  std::vector<std::vector<matchingTuple>> previous_matchings;
  dataType min_persistence = 0;
  dataType min_cost = std::numeric_limits<dataType>::max();
  int last_min_cost_obtained = 0;

  this->setBidderDiagrams();
  this->setInitialBarycenter(
    min_persistence); // false for a determinist initialization

  dataType max_persistence = getMaxPersistence();

  std::vector<dataType> min_diag_price(numberOfInputs_);
  std::vector<dataType> min_price(numberOfInputs_);
  for(int i = 0; i < numberOfInputs_; i++) {
    min_diag_price[i] = 0;
    min_price[i] = 0;
  }

  int min_points_to_add = std::numeric_limits<int>::max();
  min_persistence = this->enrichCurrentBidderDiagrams(
    2 * max_persistence, min_persistence, min_diag_price, min_price,
    min_points_to_add, false);

  if(debugLevel_ > 1)
    std::cout << "Barycenter size : " << barycenter_goods_[0].size()
              << std::endl;

  int n_iterations = 0;

  bool converged = false;
  bool finished = false;
  dataType total_cost;

  while(!finished) {
    Timer t;

    n_iterations += 1;

    std::pair<KDTree<dataType> *, std::vector<KDTree<dataType> *>> pair;
    bool use_kdt = false;
    // If the barycenter is empty, do not compute the kdt (or it will crash :/)
    // TODO Fix KDTree to handle empty inputs...
    if(barycenter_goods_[0].size() > 0) {
      pair = this->getKDTree();
      use_kdt = true;
    }
    KDTree<dataType> *kdt = pair.first;
    std::vector<KDTree<dataType> *> &correspondance_kdt_map = pair.second;

    std::vector<std::vector<matchingTuple>> all_matchings(numberOfInputs_);
    std::vector<int> sizes(numberOfInputs_);
    for(int i = 0; i < numberOfInputs_; i++) {
      sizes[i] = current_bidder_diagrams_[i].size();
    }

    total_cost = 0;

=======
}

template <typename dataType>
dataType PDBarycenter<dataType>::getLowestPersistence() {
  dataType lowest_persistence = std::numeric_limits<dataType>::max();
  for(int i = 0; i < numberOfInputs_; i++) {
    BidderDiagram<dataType> &D = bidder_diagrams_[i];
    for(int j = 0; j < D.size(); j++) {
      // Add bidder to bidders
      Bidder<dataType> &b = D.get(j);
      dataType persistence = b.getPersistence();
      if(persistence < lowest_persistence && persistence > 0) {
        lowest_persistence = persistence;
      }
    }
  }
  if(lowest_persistence >= std::numeric_limits<dataType>::max() / 2.) {
    return 0;
  }
  return lowest_persistence;
}

template <typename dataType>
void PDBarycenter<dataType>::setInitialBarycenter(dataType min_persistence) {
  int size = 0;
  int random_idx;
  std::vector<diagramTuple> *CTDiagram;
  int iter = 0;
  while(size == 0) {
    random_idx
      = deterministic_ ? iter % numberOfInputs_ : rand() % numberOfInputs_;
    CTDiagram = &((*inputDiagrams_)[random_idx]);
    size = CTDiagram->size();
    for(int i = 0; i < numberOfInputs_; i++) {
      GoodDiagram<dataType> goods;
      int count = 0;
      for(unsigned int j = 0; j < CTDiagram->size(); j++) {
        // Add bidder to bidders
        Good<dataType> g = Good<dataType>((*CTDiagram)[j], count, lambda_);
        if(g.getPersistence() >= min_persistence) {
          goods.addGood(g);
          count++;
        }
      }
      if(barycenter_goods_.size() < (unsigned int)(i + 1)) {
        barycenter_goods_.push_back(goods);
      } else {
        barycenter_goods_[i] = goods;
      }
    }
    size = barycenter_goods_[0].size();
    iter++;
  }
  // for(int i = 0; i < numberOfInputs_; i++) {
  //     GoodDiagram<dataType> goods;
  //     int count = 0;
  //     for(unsigned int j = 0; j < current_bidder_diagrams_[0].size(); j++) {
  //         // Add bidder to bidders
  //         Bidder<dataType> = current_bidder_diagrams_[0].get(j);
  //         Good<dataType> g =
  //         Good<dataType>(current_bidder_diagrams_[0].get(j), count, lambda_);
  //         if(g.getPersistence() >= min_persistence) {
  //             goods.addGood(g);
  //             count++;
  //         }
  //     }
  //         barycenter_goods_.push_back(goods);
  // }
}

template <typename dataType>
std::pair<KDTree<dataType> *, std::vector<KDTree<dataType> *>>
  PDBarycenter<dataType>::getKDTree() {
  Timer t;
  KDTree<dataType> *kdt = new KDTree<dataType>(true, wasserstein_);

  const int dimension = geometrical_factor_ >= 1 ? 2 : 5;

  std::vector<dataType> coordinates;
  std::vector<std::vector<dataType>> weights;

  for(int i = 0; i < barycenter_goods_[0].size(); i++) {
    Good<dataType> &g = barycenter_goods_[0].get(i);
    coordinates.push_back(geometrical_factor_ * g.x_);
    coordinates.push_back(geometrical_factor_ * g.y_);
    if(geometrical_factor_ < 1) {
      coordinates.push_back((1 - geometrical_factor_) * g.coords_x_);
      coordinates.push_back((1 - geometrical_factor_) * g.coords_y_);
      coordinates.push_back((1 - geometrical_factor_) * g.coords_z_);
    }
  }

  for(unsigned int idx = 0; idx < barycenter_goods_.size(); idx++) {
    std::vector<dataType> empty_weights;
    weights.push_back(empty_weights);
    for(int i = 0; i < barycenter_goods_[idx].size(); i++) {
      Good<dataType> &g = barycenter_goods_[idx].get(i);
      weights[idx].push_back(g.getPrice());
    }
  }
  // Correspondance map : position in barycenter_goods_ --> KDT node

  std::vector<KDTree<dataType> *> correspondance_kdt_map
    = kdt->build(coordinates.data(), barycenter_goods_[0].size(), dimension,
                 weights, barycenter_goods_.size());
  if(debugLevel_ > 3)
    std::cout << "[Building KD-Tree] Time elapsed : " << t.getElapsedTime()
              << " s." << std::endl;
  return std::make_pair(kdt, correspondance_kdt_map);
}

template <typename dataType>
std::vector<std::vector<matchingTuple>>
  PDBarycenter<dataType>::executeMunkresBarycenter(
    std::vector<diagramTuple> &barycenter) {
  double total_time = 0;

  std::vector<std::vector<matchingTuple>> previous_matchings;
  dataType min_persistence = 0;
  dataType min_cost = std::numeric_limits<dataType>::max();
  int last_min_cost_obtained = 0;

  this->setBidderDiagrams();
  this->setInitialBarycenter(
    min_persistence); // false for a determinist initialization

  dataType max_persistence = getMaxPersistence();

  std::vector<dataType> min_diag_price(numberOfInputs_);
  std::vector<dataType> min_price(numberOfInputs_);
  for(int i = 0; i < numberOfInputs_; i++) {
    min_diag_price[i] = 0;
    min_price[i] = 0;
  }

  int min_points_to_add = std::numeric_limits<int>::max();
  min_persistence = this->enrichCurrentBidderDiagrams(
    2 * max_persistence, min_persistence, min_diag_price, min_price,
    min_points_to_add, false);

  if(debugLevel_ > 1)
    std::cout << "Barycenter size : " << barycenter_goods_[0].size()
              << std::endl;

  int n_iterations = 0;

  bool converged = false;
  bool finished = false;
  dataType total_cost;

  while(!finished) {
    Timer t;

    n_iterations += 1;

    std::vector<std::vector<matchingTuple>> all_matchings(numberOfInputs_);
    std::vector<int> sizes(numberOfInputs_);
    for(int i = 0; i < numberOfInputs_; i++) {
      sizes[i] = current_bidder_diagrams_[i].size();
    }
    total_cost = 0;

    barycenter.resize(0);
    for(int j = 0; j < barycenter_goods_[0].size(); j++) {
      Good<dataType> &g = barycenter_goods_[0].get(j);
      diagramTuple t
        = std::make_tuple(0, nt1_, 0, nt2_, g.getPersistence(), diagramType_,
                          g.x_, 0, 0, 0, g.y_, 0, 0, 0);
      barycenter.push_back(t);
    }

    runMatchingMunkres(&total_cost, &all_matchings, barycenter);

    std::cout << "[PersistenceDiagramsBarycenter] Barycenter cost : "
              << total_cost << std::endl;

    if(converged) {
      finished = true;
    }

    if(!finished) {
      updateBarycenter(all_matchings);
      if(debugLevel_ > 1)
        std::cout << "Barycenter size : " << barycenter_goods_[0].size()
                  << std::endl;

      if(min_cost > total_cost) {
        min_cost = total_cost;
        last_min_cost_obtained = 0;
      } else {
        last_min_cost_obtained += 1;
      }

      converged = converged || last_min_cost_obtained > 1;
    }

    previous_matchings = std::move(all_matchings);
    // END OF TIMER
    total_time += t.getElapsedTime();
  }
  barycenter.resize(0);
  for(int j = 0; j < barycenter_goods_[0].size(); j++) {
    Good<dataType> &g = barycenter_goods_[0].get(j);
    diagramTuple t
      = std::make_tuple(0, nt1_, 0, nt2_, g.getPersistence(), diagramType_,
                        g.x_, 0, 0, 0, g.y_, 0, 0, 0);
    barycenter.push_back(t);
  }

  cost_ = total_cost;
  std::vector<std::vector<matchingTuple>> corrected_matchings
    = correctMatchings(previous_matchings);
  for(unsigned int d = 0; d < current_bidder_diagrams_.size(); ++d) {
    if(debugLevel_ > 1)
      std::cout << "Size of diagram " << d << " : "
                << current_bidder_diagrams_[d].size() << std::endl;
  }
  return corrected_matchings;
}

template <typename dataType>
std::vector<std::vector<matchingTuple>>
  PDBarycenter<dataType>::executeAuctionBarycenter(
    std::vector<diagramTuple> &barycenter) {
  double total_time = 0;

  std::vector<std::vector<matchingTuple>> previous_matchings;
  dataType min_persistence = 0;
  dataType min_cost = std::numeric_limits<dataType>::max();
  int last_min_cost_obtained = 0;

  this->setBidderDiagrams();
  this->setInitialBarycenter(
    min_persistence); // false for a determinist initialization

  dataType max_persistence = getMaxPersistence();

  std::vector<dataType> min_diag_price(numberOfInputs_);
  std::vector<dataType> min_price(numberOfInputs_);
  for(int i = 0; i < numberOfInputs_; i++) {
    min_diag_price[i] = 0;
    min_price[i] = 0;
  }

  int min_points_to_add = std::numeric_limits<int>::max();
  min_persistence = this->enrichCurrentBidderDiagrams(
    2 * max_persistence, min_persistence, min_diag_price, min_price,
    min_points_to_add, false);

  if(debugLevel_ > 1)
    std::cout << "Barycenter size : " << barycenter_goods_[0].size()
              << std::endl;

  int n_iterations = 0;

  bool converged = false;
  bool finished = false;
  dataType total_cost;

  while(!finished) {
    Timer t;

    n_iterations += 1;

    std::pair<KDTree<dataType> *, std::vector<KDTree<dataType> *>> pair;
    bool use_kdt = false;
    // If the barycenter is empty, do not compute the kdt (or it will crash :/)
    // TODO Fix KDTree to handle empty inputs...
    if(barycenter_goods_[0].size() > 0) {
      pair = this->getKDTree();
      use_kdt = true;
    }
    KDTree<dataType> *kdt = pair.first;
    std::vector<KDTree<dataType> *> &correspondance_kdt_map = pair.second;

    std::vector<std::vector<matchingTuple>> all_matchings(numberOfInputs_);
    std::vector<int> sizes(numberOfInputs_);
    for(int i = 0; i < numberOfInputs_; i++) {
      sizes[i] = current_bidder_diagrams_[i].size();
    }

    total_cost = 0;

>>>>>>> 043ac06c
    barycenter.resize(0);
    for(int j = 0; j < barycenter_goods_[0].size(); j++) {
      Good<dataType> &g = barycenter_goods_[0].get(j);
      diagramTuple t
        = std::make_tuple(0, nt1_, 0, nt2_, g.getPersistence(), diagramType_,
                          g.x_, 0, 0, 0, g.y_, 0, 0, 0);
      barycenter.push_back(t);
    }

    runMatchingAuction(&total_cost, sizes, kdt, &correspondance_kdt_map,
                       &min_diag_price, &all_matchings, use_kdt);

    std::cout << "[PersistenceDiagramsBarycenter] Barycenter cost : "
              << total_cost << std::endl;

    if(converged) {
      finished = true;
    }

    if(!finished) {
      updateBarycenter(all_matchings);
      if(debugLevel_ > 1)
        std::cout << "Barycenter size : " << barycenter_goods_[0].size()
                  << std::endl;
<<<<<<< HEAD

      if(min_cost > total_cost) {
        min_cost = total_cost;
        last_min_cost_obtained = 0;
      } else {
        last_min_cost_obtained += 1;
      }

      converged = converged || last_min_cost_obtained > 1;
=======

      if(min_cost > total_cost) {
        min_cost = total_cost;
        last_min_cost_obtained = 0;
      } else {
        last_min_cost_obtained += 1;
      }

      converged = converged || last_min_cost_obtained > 1;
    }

    previous_matchings = std::move(all_matchings);
    // END OF TIMER
    total_time += t.getElapsedTime();
    std::cout << "Time elapsed so far : " << total_time << std::endl;

    for(unsigned int i = 0; i < barycenter_goods_.size(); ++i) {
      for(int j = 0; j < barycenter_goods_[i].size(); ++j) {
        barycenter_goods_[i].get(j).setPrice(0);
      }
    }
    for(unsigned int i = 0; i < current_bidder_diagrams_.size(); ++i) {
      for(int j = 0; j < current_bidder_diagrams_[i].size(); ++j) {
        current_bidder_diagrams_[i].get(j).setDiagonalPrice(0);
      }
    }
    for(int i = 0; i < numberOfInputs_; i++) {
      min_diag_price[i] = 0;
      min_price[i] = 0;
>>>>>>> 043ac06c
    }
  }
  barycenter.resize(0);
  for(int j = 0; j < barycenter_goods_[0].size(); j++) {
    Good<dataType> &g = barycenter_goods_[0].get(j);
    diagramTuple t
      = std::make_tuple(0, nt1_, 0, nt2_, g.getPersistence(), diagramType_,
                        g.x_, 0, 0, 0, g.y_, 0, 0, 0);
    barycenter.push_back(t);
  }

  cost_ = sqrt(total_cost);
  std::vector<std::vector<matchingTuple>> corrected_matchings
    = correctMatchings(previous_matchings);
  for(unsigned int d = 0; d < current_bidder_diagrams_.size(); ++d) {
    if(debugLevel_ > 1)
      std::cout << "Size of diagram " << d << " : "
                << current_bidder_diagrams_[d].size() << std::endl;
  }
  return corrected_matchings;
}

<<<<<<< HEAD
    previous_matchings = std::move(all_matchings);
    // END OF TIMER
    total_time += t.getElapsedTime();
    std::cout << "Time elapsed so far : " << total_time << std::endl;

    for(unsigned int i = 0; i < barycenter_goods_.size(); ++i) {
      for(int j = 0; j < barycenter_goods_[i].size(); ++j) {
        barycenter_goods_[i].get(j).setPrice(0);
      }
    }
    for(unsigned int i = 0; i < current_bidder_diagrams_.size(); ++i) {
      for(int j = 0; j < current_bidder_diagrams_[i].size(); ++j) {
        current_bidder_diagrams_[i].get(j).setDiagonalPrice(0);
      }
    }
    for(int i = 0; i < numberOfInputs_; i++) {
      min_diag_price[i] = 0;
      min_price[i] = 0;
    }
  }
  barycenter.resize(0);
=======
template <typename dataType>
std::vector<std::vector<matchingTuple>>
  PDBarycenter<dataType>::executePartialBiddingBarycenter(
    std::vector<diagramTuple> &barycenter) {

  for(unsigned int i_input = 0; i_input < numberOfInputs_; i_input++) {
    precision_[i_input] = 10;
  }
  double total_time = 0;
  int nb_of_auctions = 0;
  std::vector<std::vector<matchingTuple>> previous_matchings;

  this->setBidderDiagrams();

  dataType max_persistence = getMaxPersistence();
  dataType lowest_persistence = getLowestPersistence();
  dataType epsilon_0 = getEpsilon(max_persistence);

  if(!epsilon_decreases_) {
    epsilon_0 = 2e-5;
  }
  dataType epsilon = epsilon_0;
  dataType min_persistence;
  dataType min_cost = std::numeric_limits<dataType>::max();
  int last_min_cost_obtained = 0;
  int min_points_to_add = 10;
  if(use_progressive_) {
    min_persistence = 0;
  } else {
    min_persistence = 0;
    min_points_to_add = std::numeric_limits<int>::max();
  }
  dataType previous_min_persistence = min_persistence;
  std::vector<dataType> min_diag_price(numberOfInputs_);
  std::vector<dataType> min_price(numberOfInputs_);
  for(int i = 0; i < numberOfInputs_; i++) {
    min_diag_price[i] = 0;
    min_price[i] = 0;
  }

  cout << "enrich with rho : " << min_persistence
       << endl; //  and barycenter size : "<<barycenter_goods_[0].size()<<endl;
  min_persistence = this->enrichCurrentBidderDiagrams(
    2 * max_persistence, min_persistence, min_diag_price, min_price,
    min_points_to_add, false);

  this->setInitialBarycenter(
    min_persistence); // false for a determinist initialization
  if(debugLevel_ > 0)
    std::cout << "Barycenter size : " << barycenter_goods_[0].size()
              << std::endl;

  int n_iterations = 0;

  bool converged = false;
  bool finished = false;
  dataType total_cost;
  cout << " initial epsilon : " << epsilon << endl;
  while(!finished) {
    Timer t;
    {
      n_iterations += 1;
      dataType rho = getRho(epsilon);
      if(use_progressive_ && n_iterations > 1 && min_persistence > rho
         && epsilon_decreases_) {
        dataType epsilon_candidate = getEpsilon(min_persistence);
        if(epsilon_candidate > epsilon) {
          // Should always be the case
          epsilon = epsilon_candidate;
        }

        if(epsilon < 5e-5) {
          // Add all remaining points for final convergence.
          min_persistence = 0;
          min_points_to_add = std::numeric_limits<int>::max();
          use_progressive_ = false;
        }
        // cout<<"enrich with rho : "<<rho<<"  and barycenter size :
        // "<<barycenter_goods_[0].size()<<endl;
        min_persistence = this->enrichCurrentBidderDiagrams(
          min_persistence, rho, min_diag_price, min_price, min_points_to_add,
          true);
        // cout<<"   enrich done and barycenter size :
        // "<<barycenter_goods_[0].size()<<endl;
        if(debugLevel_ > 2)
          std::cout << "Min persistence : " << min_persistence << std::endl;
        if(min_persistence <= lowest_persistence) {
          use_progressive_ = false;
        }
        // TODO Enrich barycenter using median diagonal and off-diagonal prices
      }
      if(epsilon < epsilon_min_) {
        epsilon = epsilon_min_;
        converged = true;
      }
      // if(debugLevel_ > 0)
      //     std::cout << "epsilon : " << epsilon << std::endl;
      std::pair<KDTree<dataType> *, std::vector<KDTree<dataType> *>> pair;
      bool use_kdt = false;
      if(barycenter_goods_[0].size() > 0) {
        pair = this->getKDTree();
        use_kdt = true;
      }

      KDTree<dataType> *kdt = pair.first;
      std::vector<KDTree<dataType> *> &correspondance_kdt_map = pair.second;

      std::vector<std::vector<matchingTuple>> all_matchings(numberOfInputs_);
      std::vector<int> sizes(numberOfInputs_);
      for(int i = 0; i < numberOfInputs_; i++) {
        sizes[i] = current_bidder_diagrams_[i].size();
      }

      total_cost = 0;
      if(!epsilon_decreases_) {
        epsilon = epsilon_0;
        // if(debugLevel_>9){
        //     runMatching(&total_cost, epsilon, sizes, kdt,
        //     &correspondance_kdt_map,
        // 				&min_diag_price,  &min_price, &all_matchings, use_kdt,
        // &(timers[nb_of_auctions]), &(NB_BIDDERS[nb_of_auctions]),
        // &(NB_BIDDINGS[nb_of_auctions]));
        // }
        // else{

        runMatching(&total_cost, epsilon, sizes, kdt, &correspondance_kdt_map,
                    &min_diag_price, &min_price, &all_matchings, use_kdt);
        // }
        nb_of_auctions++;

      } else if(!early_stoppage_ && epsilon_decreases_) {
        epsilon = epsilon_0;
        while(epsilon > 1e-5) {
          if(debugLevel_ > 2)
            // std::cout << "epsilon : " << epsilon << std::endl;
            total_cost = 0;
          runMatching(&total_cost, epsilon, sizes, kdt, &correspondance_kdt_map,
                      &min_diag_price, &min_price, &all_matchings, use_kdt);
          epsilon = epsilon / 5.;
        }
        epsilon = epsilon_0;
      } else {

        // cout<<" FUCKIN BARYCENTER "<<endl;
        // for(int i2 = 0; i2 < barycenter_goods_.size(); i2++) {
        //     Good<dataType> g = barycenter_goods_[0].get(i2);
        //     cout << " good "  << i2 << " " << g.x_ << " " << g.y_ << " " <<
        //     g.id_ << endl;
        // }

        // cout<<" FUCKIN DIAGRAMS "<<endl;
        // for(int i1 = 0; i1<current_bidder_diagrams_.size(); i1++){
        //     for(int i2 = 0; i2<current_bidder_diagrams_[i1].size(); i2++){
        //         Bidder<dataType> b = current_bidder_diagrams_[i1].get(i2);
        //         cout << " bidder " << i1 << " " << i2 << " " << b.x_ << " "
        //         << b.y_ << " " <<b.id_ << endl;
        //     }
        // }

        // cout<<"sizes :"<<endl;
        // for(int ii=0;ii<sizes.size();ii++){
        // cout<<" "<<sizes[ii];}
        // cout<<"\n"<<endl;
        // // cout<<" sizes bidders : "<<current_bidder_diagrams_[0].size()<<"
        // "<<current_bidder_diagrams_[1].size()<<endl;
        // // cout<<"use kdt : "<<use_kdt<<endl;
        // cout<<"min price ";
        // for(int ii=0; ii<min_price.size(); ii++){
        //   cout<<" "<<min_price[ii];
        // }
        // cout<<"min diag price ";
        // for(int ii=0; ii<min_diag_price.size(); ii++){
        //   cout<<" "<<min_diag_price[ii];
        // }
        // std::cout << "\nEPSILON FOR MATCHINGS: " << epsilon << std::endl;
        runMatching(&total_cost, epsilon, sizes, kdt, &correspondance_kdt_map,
                    &min_diag_price, &min_price, &all_matchings, use_kdt);
        // cout<<"\n matchings :"<<endl;
        // for(int ii=0;ii<all_matchings.size();ii++){
        //     for(int jj=0;jj<all_matchings[ii].size();jj++){
        //         cout<<" "<< get<0>(all_matchings[ii][jj])<<" "<<
        //         get<1>(all_matchings[ii][jj])<<" "<<
        //         get<2>(all_matchings[ii][jj]);
        //     }
        // }
        // cout<<"\n"<<endl;
      }
      if(debugLevel_ > 1)
        std::cout << "[PersistenceDiagramsBarycenter] Barycenter cost : "
                  << sqrt(total_cost) << std::endl;

      // if(converged){
      // Timer t2;
      // {
      //     dataType real_total_cost;
      //     real_total_cost = computeRealCost();
      //     // std::cout<< "Real cost : "<<real_total_cost<<std::endl;
      //         std::cout<< "Real cost : "<<real_total_cost<<std::endl;
      // }
      // double time_real_cost_computation = t2.getElapsedTime();
      // time_passed_doing_test_computations += time_real_cost_computation;
      // // }

      delete kdt;

      if(converged) {
        finished = true;
      }

      if(!finished) {
        dataType max_shift = updateBarycenter(all_matchings);

        if(debugLevel_ > 2)
          std::cout << "Barycenter size : " << barycenter_goods_[0].size()
                    << std::endl;

        if(epsilon_decreases_) {
          // cout<<"maxshift : "<<max_shift<<endl;
          dataType epsilon_candidate
            = std::min(std::max(max_shift / 8., epsilon / 5.),
                       epsilon_0 / pow(n_iterations, 2));
          if(epsilon_candidate < epsilon && use_progressive_) {
            epsilon = epsilon_candidate;
          } else if(!use_progressive_) {
            epsilon = epsilon_candidate;
          } else if(use_progressive_) {
            epsilon *= 0.95;
          }
        }
        // bool identicalMatchings = hasBarycenterConverged(all_matchings,
        // previous_matchings);
        bool precisionObjectiveMet
          = (epsilon < epsilon_0 / 500.); // isPrecisionObjectiveMet(0.01, 0);
        // bool precisionObjectiveMet = (epsilon<epsilon_0/500.);
        // std::cout << "precision objective met ? " << precisionObjectiveMet <<
        // "  and epsilon " << epsilon << " and cost : " << total_cost <<
        // std::endl; std::cout<<"identical matchings ? "<<identicalMatchings<<"
        // epsilon : "<<epsilon<<" cost "<<total_cost<<std::endl;
        if(!use_progressive_ && precisionObjectiveMet /*epsilon<epsilon_0/500.*/
           && min_cost > total_cost) {
          min_cost = total_cost;
          last_min_cost_obtained = 0;
        } else if(!use_progressive_
                  && precisionObjectiveMet /*epsilon<epsilon_0/500.*/) {
          last_min_cost_obtained += 1;
        }

        converged
          = converged
            || ((previous_min_persistence <= lowest_persistence
                 || !use_progressive_)
                && (last_min_cost_obtained > 1
                    && (!epsilon_decreases_ || !early_stoppage_
                        || precisionObjectiveMet /*epsilon<epsilon_0/500.*/
                        || epsilon < epsilon_min_)));
      }

      previous_matchings = std::move(all_matchings);
      previous_min_persistence = min_persistence;

      total_time += t.getElapsedTime(); //-time_real_cost_computation;
    } // End of timer
    if(debugLevel_ > 2) {
      std::cout << "Time elapsed so far : " << total_time << std::endl;
    }
    if(total_time > 0.1 * time_limit_) {
      setUseProgressive(false);
    }
    if(total_time > 0.9 * time_limit_) {
      converged = true;
    }

    if(!reinit_prices_) {
      for(unsigned int i = 0; i < barycenter_goods_.size(); ++i) {
        for(int j = 0; j < barycenter_goods_[i].size(); ++j) {
          barycenter_goods_[i].get(j).setPrice(0);
        }
      }
      for(unsigned int i = 0; i < current_bidder_diagrams_.size(); ++i) {
        for(int j = 0; j < current_bidder_diagrams_[i].size(); ++j) {
          current_bidder_diagrams_[i].get(j).setDiagonalPrice(0);
        }
      }
      for(int i = 0; i < numberOfInputs_; i++) {
        min_diag_price[i] = 0;
        min_price[i] = 0;
      }
    }
  }

>>>>>>> 043ac06c
  for(int j = 0; j < barycenter_goods_[0].size(); j++) {
    Good<dataType> &g = barycenter_goods_[0].get(j);
    diagramTuple t
      = std::make_tuple(0, nt1_, 0, nt2_, g.getPersistence(), diagramType_,
                        g.x_, 0, 0, 0, g.y_, 0, 0, 0);
    barycenter.push_back(t);
  }

  cost_ = sqrt(total_cost);
  std::vector<std::vector<matchingTuple>> corrected_matchings
    = correctMatchings(previous_matchings);
  for(unsigned int d = 0; d < current_bidder_diagrams_.size(); ++d) {
<<<<<<< HEAD
    if(debugLevel_ > 1)
      std::cout << "Size of diagram " << d << " : "
                << current_bidder_diagrams_[d].size() << std::endl;
  }
=======
    if(debugLevel_ > 3)
      std::cout << "Size of diagram " << d << " : "
                << current_bidder_diagrams_[d].size() << std::endl;
  }

  /*
  ofstream times_file;
  stringstream filename1;
  stringstream filename2;
  stringstream filename3;
  filename1<<"/home/jules/Desktop/bidders1_"<< diagramType_ <<".txt";
  filename2<<"/home/jules/Desktop/times_"<< diagramType_ <<".txt";
  filename3<<"/home/jules/Desktop/biddings_"<< diagramType_ <<".txt";

  if(debugLevel_>10){
      times_file.open(filename1.str(), ios::out);
      for(unsigned int  i=0; i<timers.size(); i++){
          for (unsigned int j=0; j<timers[i].size(); j++) {
              times_file << NB_BIDDERS[i][j] << "\t";
          }
          times_file << "\n";
      }
      times_file.close();

      times_file.open(filename2.str(), ios::out);
      for(unsigned int i=0; i<timers.size(); i++){
          for (unsigned int j=0; j<timers[i].size(); j++) {
              times_file << timers[i][j] << "\t";
          }
          times_file << "\n";
      }
      times_file.close();

      times_file.open(filename3.str(), ios::out);
      for(unsigned int i=0; i<timers.size(); i++){
          for (unsigned int j=0; j<timers[i].size(); j++) {
              times_file << NB_BIDDINGS[i][j] << "\t";
          }
          times_file << "\n";
      }
      times_file.close();
  }
  if(debugLevel_>-3){
      std::cout << "Total number of Auction rounds : " << nb_of_auctions<<
  std::endl;
  }
  */

  //   std::cout<<"Time passed doing test computations :
  //   "<<time_passed_doing_test_computations<<std::endl;
>>>>>>> 043ac06c
  return corrected_matchings;
}

template <typename dataType>
dataType PDBarycenter<dataType>::computeRealCost() {
  dataType total_real_cost = 0;
  std::vector<matchingTuple> fake_matchings;
  // for(int j=0; j<barycenter_goods_[0].size(); j++){
  //     Good<dataType> good_tmp = barycenter_goods_[0].get(j).copy();
  //     good_tmp.setPrice(0);
  //     current_barycenter.addGood(good_tmp);
  // }
  for(int i = 0; i < numberOfInputs_; i++) {
    Auction<dataType> auction(
      wasserstein_, geometrical_factor_, lambda_, 0.01, true);
    GoodDiagram<dataType> current_barycenter = barycenter_goods_[0];
    BidderDiagram<dataType> current_bidder_diagram = bidder_diagrams_[i];
    auction.BuildAuctionDiagrams(
      &(current_bidder_diagram), &(current_barycenter));
    dataType cost = auction.run(&fake_matchings);
    total_real_cost += cost * cost;
  }
  return pow(total_real_cost, 1. / 2);
}

template <typename dataType>
bool PDBarycenter<dataType>::isPrecisionObjectiveMet(
  dataType precision_objective, int mode) {
  if(mode == 0) { // ABSOLUTE PRECISION
    for(int i_input = 0; i_input < numberOfInputs_; i_input++) {
      if(precision_[i_input] > precision_objective) {
        return false;
      }
    }
  } else if(mode == 1) { // AVERAGE PRECISION
    dataType average_precision
      = std::accumulate(precision_.begin(), precision_.end(), 0.0)
        / numberOfInputs_;
    if(average_precision > precision_objective) {
      return false;
    }
  }
  return true;
}

#endif<|MERGE_RESOLUTION|>--- conflicted
+++ resolved
@@ -7,12 +7,9 @@
 #define BSaddle2 ttk::CriticalType::Saddle2
 
 #include <BottleneckDistance.h>
-<<<<<<< HEAD
 //
 #include <stdlib.h> /* srand, rand */
 //
-=======
->>>>>>> 043ac06c
 #include <cmath>
 #include <stdlib.h> /* srand, rand */
 
@@ -21,7 +18,6 @@
 template <typename dataType>
 std::vector<std::vector<matchingTuple>>
   PDBarycenter<dataType>::execute(std::vector<diagramTuple> &barycenter) {
-<<<<<<< HEAD
   // if(method_ == "Munkres")
   //     return executeMunkresBarycenter(barycenter);
   // else if(method_ == "Auction")
@@ -48,58 +44,10 @@
   std::vector<std::vector<matchingTuple>> *all_matchings,
   bool use_kdt) {
   Timer time_matchings;
-=======
-  if(method_ == "Munkres")
-    return executeMunkresBarycenter(barycenter);
-  else if(method_ == "Auction")
-    return executeAuctionBarycenter(barycenter);
-  else if(method_ == "Partial Bidding")
-    return executePartialBiddingBarycenter(barycenter);
-  else {
-    std::cout << "[PersistenceDiagramsBarycenter] Error : you need to select a "
-                 "valid matching algorithm"
-              << '\n';
-    std::vector<std::vector<matchingTuple>> v(0);
-    return v;
-  }
-}
-
-template <typename dataType>
-void PDBarycenter<dataType>::runMatching(
-  dataType *total_cost,
-  dataType epsilon,
-  std::vector<int> sizes,
-  KDTree<dataType> *kdt,
-  std::vector<KDTree<dataType> *> *correspondance_kdt_map,
-  std::vector<dataType> *min_diag_price,
-  std::vector<dataType> *min_price,
-  std::vector<std::vector<matchingTuple>> *all_matchings,
-  bool use_kdt) {
-  Timer time_matchings;
-  // #ifdef TTK_ENABLE_OPENMP
-  // omp_set_num_threads(threadNumber_);
-  // #pragma omp parallel for schedule(dynamic, 1)
-  // #endif
-  // std::vector<dataType> precision_(numberOfInputs_);
-  //
-  // cout<<"TEST"<<endl;
-  // cout << " FUCKIN BARYCENTER " << endl;
-  // for(int i1 = 0; i1 < current_bidder_diagrams_.size(); i1++) {
-  //     for(int i2 = 0; i2 < barycenter_goods_.size(); i2++) {
-  //         Good<dataType> g = barycenter_goods_[0].get(i2);
-  //         cout << " good " << i1 << " " << i2 << " " << g.x_ << " " << g.y_
-  //         << " " << g.id_ << endl;
-  //     }
-  // }
-
-  // cout << " FUCKIN DIAGRAMS " << endl;
-  // for(int i1 = 0; i1 < current_bidder_diagrams_.size(); i1++) {
-  //     for(int i2 = 0; i2 < current_bidder_diagrams_[i1].size(); i2++) {
-  //         Bidder<dataType> b = current_bidder_diagrams_[i1].get(i2);
-  //         cout << " bidder " << i1 << " " << i2 << " " << b.x_ << " " << b.y_
-  //         << " " << b.id_ << endl;
-  //     }
-  // }
+#ifdef TTK_ENABLE_OPENMP
+  omp_set_num_threads(threadNumber_);
+#pragma omp parallel for schedule(dynamic, 1)
+#endif
 
   for(int i = 0; i < numberOfInputs_; i++) {
     // cout<<"input "<<i<<" sizes : "<<current_bidder_diagrams_.size()<<"
@@ -161,170 +109,6 @@
 }
 
 template <typename dataType>
-void PDBarycenter<dataType>::runMatching(
-  dataType *total_cost,
-  dataType epsilon,
-  std::vector<int> sizes,
-  KDTree<dataType> *kdt,
-  std::vector<KDTree<dataType> *> *correspondance_kdt_map,
-  std::vector<dataType> *min_diag_price,
-  std::vector<dataType> *min_price,
-  std::vector<std::vector<matchingTuple>> *all_matchings,
-  bool use_kdt,
-  vector<float> *timers,
-  vector<int> *NB_BIDDERS,
-  vector<int> *NB_BIDDINGS) {
-  //#ifdef TTK_ENABLE_OPENMP
-  // omp_set_num_threads(threadNumber_);
-  ////std::cout<<"\n\n number of threads : "<<threadNumber_<<" \n\n"<<std::endl;
-  //#pragma omp parallel for schedule(dynamic, 1)
-  //#endif
-  for(int i = 0; i < numberOfInputs_; i++) {
-    Timer t;
-    Auction<dataType> auction = Auction<dataType>(
-      &current_bidder_diagrams_[i], &barycenter_goods_[i], wasserstein_,
-      geometrical_factor_, lambda_, 0.01, kdt, *correspondance_kdt_map, epsilon,
-      (*min_diag_price)[i], use_kdt);
-    int n_biddings = 0;
-    auction.buildUnassignedBidders();
-    auction.reinitializeGoods();
-    auction.runAuctionRound(n_biddings, i);
-    auction.updateDiagonalPrices();
-
-    min_diag_price->at(i) = auction.getMinimalDiagonalPrice();
-    min_price->at(i) = getMinimalPrice(i);
-    std::vector<matchingTuple> matchings;
-    dataType cost = auction.getMatchingsAndDistance(&matchings, true);
-    all_matchings->at(i) = matchings;
-    (*total_cost) += cost * cost;
-    // std::cout<< "Barycenter cost for diagram " << i <<" : "<< cost <<
-    // std::endl; std::cout<< "Number of biddings : " << n_biddings <<
-    // std::endl; Resizes the diagram which was enrich with diagonal bidders
-    // during the auction
-    // TODO do this inside the auction !
-    (*NB_BIDDINGS)[i] = n_biddings;
-    current_bidder_diagrams_[i].bidders_.resize(sizes[i]);
-    (*NB_BIDDERS)[i] = current_bidder_diagrams_[i].bidders_.size();
-    (*timers)[i] = t.getElapsedTime();
-  }
-  /* print matchings
-          for(long unsigned int i=0; i<(*all_matchings).size(); i++){
-              for (long unsigned int j = 0; j < (*all_matchings)[i].size(); j++)
-     { std::cout << get<0>((*all_matchings)[i][j]) << " " ; std::cout <<
-     get<1>((*all_matchings)[i][j]) << " " ; std::cout <<
-     get<2>((*all_matchings)[i][j]) << "  |   " ;
-              }
-      std::cout << "\n" ;
-          }*/
-}
-
-template <typename dataType>
-void PDBarycenter<dataType>::runMatchingMunkres(
-  dataType *total_cost,
-  std::vector<std::vector<matchingTuple>> *all_matchings,
-  std::vector<diagramTuple> &barycenter) {
->>>>>>> 043ac06c
-#ifdef TTK_ENABLE_OPENMP
-  omp_set_num_threads(threadNumber_);
-#pragma omp parallel for schedule(dynamic, 1)
-#endif
-<<<<<<< HEAD
-
-  for(int i = 0; i < numberOfInputs_; i++) {
-    // cout<<"input "<<i<<" sizes : "<<current_bidder_diagrams_.size()<<"
-    // "<<barycenter_goods_.size()<<" "<<min_diag_price->size()<<endl;
-    Auction<dataType> auction = Auction<dataType>(
-      &current_bidder_diagrams_.at(i), &barycenter_goods_.at(i), wasserstein_,
-      geometrical_factor_, lambda_, 0.01, kdt, *correspondance_kdt_map, epsilon,
-      min_diag_price->at(i), use_kdt);
-    // cout<<"\n RUN MATCHINGS : "<<i<<endl;
-    // cout<<use_kdt<<endl;
-    // cout<<epsilon<<endl;
-    // cout<<geometrical_factor_<<endl;
-    // cout<<wasserstein_<<endl;
-    // cout<<min_diag_price->at(i)<<endl;
-    // cout<<min_price->at(i)<<endl;
-    int n_biddings = 0;
-    auction.buildUnassignedBidders();
-    auction.reinitializeGoods();
-    auction.runAuctionRound(n_biddings, i);
-    auction.updateDiagonalPrices();
-    min_diag_price->at(i) = auction.getMinimalDiagonalPrice();
-    min_price->at(i) = getMinimalPrice(i);
-    std::vector<matchingTuple> matchings;
-    dataType cost = auction.getMatchingsAndDistance(&matchings, true);
-    all_matchings->at(i) = matchings;
-    (*total_cost) += cost * cost;
-
-    // cout<<auction.getMinimalDiagonalPrice()<<endl;
-    // cout<<getMinimalPrice(i)<<endl;
-    // cout<<cost<<endl;
-
-    // if(cost <= ((1.01 * 1.01) * (cost - epsilon *
-    // auction.getAugmentedNumberOfBidders()))) {
-    //     precision_objective_[i] = true;
-    // } else {
-    //     precision_objective_[i] = false;
-    // }
-    dataType quotient = epsilon * auction.getAugmentedNumberOfBidders() / cost;
-    precision_[i] = quotient < 1 ? 1. / sqrt(1 - quotient) - 1 : 10;
-    // cout<<" "<<precision_[i];
-    // std::cout<< "Barycenter cost for diagram " << i <<" : "<< cost <<
-    // std::endl; std::cout<< "Number of biddings : " << n_biddings <<
-    // std::endl; Resizes the diagram which was enrich with diagonal bidders
-    // during the auction
-    // TODO do this inside the auction !
-    current_bidder_diagrams_[i].bidders_.resize(sizes[i]);
-  }
-  // cout<<endl;
-  /* print matchings
-          for(long unsigned int i=0; i<(*all_matchings).size(); i++){
-              for (long unsigned int j = 0; j < (*all_matchings)[i].size(); j++)
-     { std::cout << get<0>((*all_matchings)[i][j]) << " " ; std::cout <<
-     get<1>((*all_matchings)[i][j]) << " " ; std::cout <<
-     get<2>((*all_matchings)[i][j]) << "  |   " ;
-              }
-      std::cout << "\n" ;
-          }*/
-  // cout<<time_matchings.getElapsedTime()<<endl;
-=======
-  for(int i = 0; i < numberOfInputs_; i++) {
-    BottleneckDistance bottleneckDistance = BottleneckDistance();
-    // bottleneckDistance.setMethod(1); //Munkres algorithm
-    bottleneckDistance.setCTDiagram2(&barycenter);
-    bottleneckDistance.setCTDiagram1(&((*inputDiagrams_)[i]));
-    bottleneckDistance.setAlgorithm("ttk");
-    bottleneckDistance.setPersistencePercentThreshold(0.0);
-    bottleneckDistance.setPX(0.);
-    bottleneckDistance.setPY(0.);
-    bottleneckDistance.setPZ(0.);
-    bottleneckDistance.setPE(1.);
-    bottleneckDistance.setPS(1.);
-    bottleneckDistance.setWasserstein(std::to_string(wasserstein_));
-    bottleneckDistance.setOutputMatchings(&((*all_matchings)[i]));
-
-    bottleneckDistance.execute<dataType>(1.);
-
-    dataType cost = bottleneckDistance.getDistance();
-    // std::cout << "cost of matching " << i <<" : "<<cost<<std::endl;
-    (*total_cost) += cost;
-    // std::cout << "now total : " << *total_cost<<std::endl;
-  }
-  /* to print matchings
-  for(long unsigned int i=0; i<(*all_matchings).size(); i++){
-      for (long unsigned int j = 0; j < (*all_matchings)[i].size(); j++) {
-  std::cout << get<0>((*all_matchings)[i][j]) << " " ;
-  std::cout << get<1>((*all_matchings)[i][j]) << " " ;
-  std::cout << get<2>((*all_matchings)[i][j]) << "  |   " ;
-      }
-std::cout << "\n" ;
-  }
-std::cout<< std::endl;
-*/
->>>>>>> 043ac06c
-}
-
-template <typename dataType>
 void PDBarycenter<dataType>::runMatchingAuction(
   dataType *total_cost,
   std::vector<int> sizes,
@@ -777,7 +561,6 @@
     return 0;
   }
   return min_price;
-<<<<<<< HEAD
 }
 
 template <typename dataType>
@@ -889,112 +672,6 @@
   return std::make_pair(kdt, correspondance_kdt_map);
 }
 
-// template <typename dataType>
-// std::vector<std::vector<matchingTuple>>
-// PDBarycenter<dataType>::executeMunkresBarycenter(std::vector<diagramTuple>&
-// barycenter)
-// {
-//     double total_time = 0;
-
-//     std::vector<std::vector<matchingTuple>> previous_matchings;
-//     dataType min_persistence = 0;
-//     dataType min_cost = std::numeric_limits<dataType>::max();
-//     int last_min_cost_obtained = 0;
-
-//     this->setBidderDiagrams();
-//     this->setInitialBarycenter(min_persistence);  // false for a determinist
-//     initialization
-
-//     dataType max_persistence = getMaxPersistence();
-
-//     std::vector<dataType> min_diag_price(numberOfInputs_);
-//     std::vector<dataType> min_price(numberOfInputs_);
-//     for(int i = 0; i < numberOfInputs_; i++) {
-//         min_diag_price[i] = 0;
-//         min_price[i] = 0;
-//     }
-
-//     int min_points_to_add = std::numeric_limits<int>::max();
-//     min_persistence = this->enrichCurrentBidderDiagrams(2 * max_persistence,
-//     min_persistence, min_diag_price, min_price, min_points_to_add, false);
-
-//     if(debugLevel_ > 1)
-//         std::cout << "Barycenter size : " << barycenter_goods_[0].size() <<
-//         std::endl;
-
-//     int n_iterations = 0;
-
-//     bool converged = false;
-//     bool finished = false;
-//     dataType total_cost;
-
-//     while(!finished) {
-//         Timer t;
-
-//         n_iterations += 1;
-
-//         std::vector<std::vector<matchingTuple>>
-//         all_matchings(numberOfInputs_); std::vector<int>
-//         sizes(numberOfInputs_); for(int i = 0; i < numberOfInputs_; i++) {
-//             sizes[i] = current_bidder_diagrams_[i].size();
-//         }
-//         total_cost = 0;
-
-//         barycenter.resize(0);
-//         for(int j = 0; j < barycenter_goods_[0].size(); j++) {
-//             Good<dataType>& g = barycenter_goods_[0].get(j);
-//             diagramTuple t = std::make_tuple(0, nt1_, 0, nt2_,
-//             g.getPersistence(), diagramType_, g.x_, 0, 0, 0, g.y_, 0, 0, 0);
-//             barycenter.push_back(t);
-//         }
-
-//         runMatchingMunkres(&total_cost, &all_matchings, barycenter);
-
-//         std::cout << "[PersistenceDiagramsBarycenter] Barycenter cost : " <<
-//         total_cost << std::endl;
-
-//         if(converged) {
-//             finished = true;
-//         }
-
-//         if(!finished) {
-//             updateBarycenter(all_matchings);
-//             if(debugLevel_ > 1)
-//                 std::cout << "Barycenter size : " <<
-//                 barycenter_goods_[0].size() << std::endl;
-
-//             if(min_cost > total_cost) {
-//                 min_cost = total_cost;
-//                 last_min_cost_obtained = 0;
-//             } else {
-//                 last_min_cost_obtained += 1;
-//             }
-
-//             converged = converged || last_min_cost_obtained > 1;
-//         }
-
-//         previous_matchings = std::move(all_matchings);
-//         // END OF TIMER
-//         total_time += t.getElapsedTime();
-//     }
-//     barycenter.resize(0);
-//     for(int j = 0; j < barycenter_goods_[0].size(); j++) {
-//         Good<dataType>& g = barycenter_goods_[0].get(j);
-//         diagramTuple t = std::make_tuple(0, nt1_, 0, nt2_,
-//         g.getPersistence(), diagramType_, g.x_, 0, 0, 0, g.y_, 0, 0, 0);
-//         barycenter.push_back(t);
-//     }
-
-//     cost_ = total_cost;
-//     std::vector<std::vector<matchingTuple>> corrected_matchings =
-//     correctMatchings(previous_matchings); for(unsigned int d = 0; d <
-//     current_bidder_diagrams_.size(); ++d) {
-//         if(debugLevel_ > 1)
-//             std::cout << "Size of diagram " << d << " : " <<
-//             current_bidder_diagrams_[d].size() << std::endl;
-//     }
-//     return corrected_matchings;
-// }
 
 template <typename dataType>
 std::vector<std::vector<matchingTuple>>
@@ -1059,169 +736,6 @@
 
     total_cost = 0;
 
-=======
-}
-
-template <typename dataType>
-dataType PDBarycenter<dataType>::getLowestPersistence() {
-  dataType lowest_persistence = std::numeric_limits<dataType>::max();
-  for(int i = 0; i < numberOfInputs_; i++) {
-    BidderDiagram<dataType> &D = bidder_diagrams_[i];
-    for(int j = 0; j < D.size(); j++) {
-      // Add bidder to bidders
-      Bidder<dataType> &b = D.get(j);
-      dataType persistence = b.getPersistence();
-      if(persistence < lowest_persistence && persistence > 0) {
-        lowest_persistence = persistence;
-      }
-    }
-  }
-  if(lowest_persistence >= std::numeric_limits<dataType>::max() / 2.) {
-    return 0;
-  }
-  return lowest_persistence;
-}
-
-template <typename dataType>
-void PDBarycenter<dataType>::setInitialBarycenter(dataType min_persistence) {
-  int size = 0;
-  int random_idx;
-  std::vector<diagramTuple> *CTDiagram;
-  int iter = 0;
-  while(size == 0) {
-    random_idx
-      = deterministic_ ? iter % numberOfInputs_ : rand() % numberOfInputs_;
-    CTDiagram = &((*inputDiagrams_)[random_idx]);
-    size = CTDiagram->size();
-    for(int i = 0; i < numberOfInputs_; i++) {
-      GoodDiagram<dataType> goods;
-      int count = 0;
-      for(unsigned int j = 0; j < CTDiagram->size(); j++) {
-        // Add bidder to bidders
-        Good<dataType> g = Good<dataType>((*CTDiagram)[j], count, lambda_);
-        if(g.getPersistence() >= min_persistence) {
-          goods.addGood(g);
-          count++;
-        }
-      }
-      if(barycenter_goods_.size() < (unsigned int)(i + 1)) {
-        barycenter_goods_.push_back(goods);
-      } else {
-        barycenter_goods_[i] = goods;
-      }
-    }
-    size = barycenter_goods_[0].size();
-    iter++;
-  }
-  // for(int i = 0; i < numberOfInputs_; i++) {
-  //     GoodDiagram<dataType> goods;
-  //     int count = 0;
-  //     for(unsigned int j = 0; j < current_bidder_diagrams_[0].size(); j++) {
-  //         // Add bidder to bidders
-  //         Bidder<dataType> = current_bidder_diagrams_[0].get(j);
-  //         Good<dataType> g =
-  //         Good<dataType>(current_bidder_diagrams_[0].get(j), count, lambda_);
-  //         if(g.getPersistence() >= min_persistence) {
-  //             goods.addGood(g);
-  //             count++;
-  //         }
-  //     }
-  //         barycenter_goods_.push_back(goods);
-  // }
-}
-
-template <typename dataType>
-std::pair<KDTree<dataType> *, std::vector<KDTree<dataType> *>>
-  PDBarycenter<dataType>::getKDTree() {
-  Timer t;
-  KDTree<dataType> *kdt = new KDTree<dataType>(true, wasserstein_);
-
-  const int dimension = geometrical_factor_ >= 1 ? 2 : 5;
-
-  std::vector<dataType> coordinates;
-  std::vector<std::vector<dataType>> weights;
-
-  for(int i = 0; i < barycenter_goods_[0].size(); i++) {
-    Good<dataType> &g = barycenter_goods_[0].get(i);
-    coordinates.push_back(geometrical_factor_ * g.x_);
-    coordinates.push_back(geometrical_factor_ * g.y_);
-    if(geometrical_factor_ < 1) {
-      coordinates.push_back((1 - geometrical_factor_) * g.coords_x_);
-      coordinates.push_back((1 - geometrical_factor_) * g.coords_y_);
-      coordinates.push_back((1 - geometrical_factor_) * g.coords_z_);
-    }
-  }
-
-  for(unsigned int idx = 0; idx < barycenter_goods_.size(); idx++) {
-    std::vector<dataType> empty_weights;
-    weights.push_back(empty_weights);
-    for(int i = 0; i < barycenter_goods_[idx].size(); i++) {
-      Good<dataType> &g = barycenter_goods_[idx].get(i);
-      weights[idx].push_back(g.getPrice());
-    }
-  }
-  // Correspondance map : position in barycenter_goods_ --> KDT node
-
-  std::vector<KDTree<dataType> *> correspondance_kdt_map
-    = kdt->build(coordinates.data(), barycenter_goods_[0].size(), dimension,
-                 weights, barycenter_goods_.size());
-  if(debugLevel_ > 3)
-    std::cout << "[Building KD-Tree] Time elapsed : " << t.getElapsedTime()
-              << " s." << std::endl;
-  return std::make_pair(kdt, correspondance_kdt_map);
-}
-
-template <typename dataType>
-std::vector<std::vector<matchingTuple>>
-  PDBarycenter<dataType>::executeMunkresBarycenter(
-    std::vector<diagramTuple> &barycenter) {
-  double total_time = 0;
-
-  std::vector<std::vector<matchingTuple>> previous_matchings;
-  dataType min_persistence = 0;
-  dataType min_cost = std::numeric_limits<dataType>::max();
-  int last_min_cost_obtained = 0;
-
-  this->setBidderDiagrams();
-  this->setInitialBarycenter(
-    min_persistence); // false for a determinist initialization
-
-  dataType max_persistence = getMaxPersistence();
-
-  std::vector<dataType> min_diag_price(numberOfInputs_);
-  std::vector<dataType> min_price(numberOfInputs_);
-  for(int i = 0; i < numberOfInputs_; i++) {
-    min_diag_price[i] = 0;
-    min_price[i] = 0;
-  }
-
-  int min_points_to_add = std::numeric_limits<int>::max();
-  min_persistence = this->enrichCurrentBidderDiagrams(
-    2 * max_persistence, min_persistence, min_diag_price, min_price,
-    min_points_to_add, false);
-
-  if(debugLevel_ > 1)
-    std::cout << "Barycenter size : " << barycenter_goods_[0].size()
-              << std::endl;
-
-  int n_iterations = 0;
-
-  bool converged = false;
-  bool finished = false;
-  dataType total_cost;
-
-  while(!finished) {
-    Timer t;
-
-    n_iterations += 1;
-
-    std::vector<std::vector<matchingTuple>> all_matchings(numberOfInputs_);
-    std::vector<int> sizes(numberOfInputs_);
-    for(int i = 0; i < numberOfInputs_; i++) {
-      sizes[i] = current_bidder_diagrams_[i].size();
-    }
-    total_cost = 0;
-
     barycenter.resize(0);
     for(int j = 0; j < barycenter_goods_[0].size(); j++) {
       Good<dataType> &g = barycenter_goods_[0].get(j);
@@ -1231,7 +745,8 @@
       barycenter.push_back(t);
     }
 
-    runMatchingMunkres(&total_cost, &all_matchings, barycenter);
+    runMatchingAuction(&total_cost, sizes, kdt, &correspondance_kdt_map,
+                       &min_diag_price, &all_matchings, use_kdt);
 
     std::cout << "[PersistenceDiagramsBarycenter] Barycenter cost : "
               << total_cost << std::endl;
@@ -1255,10 +770,6 @@
 
       converged = converged || last_min_cost_obtained > 1;
     }
-
-    previous_matchings = std::move(all_matchings);
-    // END OF TIMER
-    total_time += t.getElapsedTime();
   }
   barycenter.resize(0);
   for(int j = 0; j < barycenter_goods_[0].size(); j++) {
@@ -1269,157 +780,6 @@
     barycenter.push_back(t);
   }
 
-  cost_ = total_cost;
-  std::vector<std::vector<matchingTuple>> corrected_matchings
-    = correctMatchings(previous_matchings);
-  for(unsigned int d = 0; d < current_bidder_diagrams_.size(); ++d) {
-    if(debugLevel_ > 1)
-      std::cout << "Size of diagram " << d << " : "
-                << current_bidder_diagrams_[d].size() << std::endl;
-  }
-  return corrected_matchings;
-}
-
-template <typename dataType>
-std::vector<std::vector<matchingTuple>>
-  PDBarycenter<dataType>::executeAuctionBarycenter(
-    std::vector<diagramTuple> &barycenter) {
-  double total_time = 0;
-
-  std::vector<std::vector<matchingTuple>> previous_matchings;
-  dataType min_persistence = 0;
-  dataType min_cost = std::numeric_limits<dataType>::max();
-  int last_min_cost_obtained = 0;
-
-  this->setBidderDiagrams();
-  this->setInitialBarycenter(
-    min_persistence); // false for a determinist initialization
-
-  dataType max_persistence = getMaxPersistence();
-
-  std::vector<dataType> min_diag_price(numberOfInputs_);
-  std::vector<dataType> min_price(numberOfInputs_);
-  for(int i = 0; i < numberOfInputs_; i++) {
-    min_diag_price[i] = 0;
-    min_price[i] = 0;
-  }
-
-  int min_points_to_add = std::numeric_limits<int>::max();
-  min_persistence = this->enrichCurrentBidderDiagrams(
-    2 * max_persistence, min_persistence, min_diag_price, min_price,
-    min_points_to_add, false);
-
-  if(debugLevel_ > 1)
-    std::cout << "Barycenter size : " << barycenter_goods_[0].size()
-              << std::endl;
-
-  int n_iterations = 0;
-
-  bool converged = false;
-  bool finished = false;
-  dataType total_cost;
-
-  while(!finished) {
-    Timer t;
-
-    n_iterations += 1;
-
-    std::pair<KDTree<dataType> *, std::vector<KDTree<dataType> *>> pair;
-    bool use_kdt = false;
-    // If the barycenter is empty, do not compute the kdt (or it will crash :/)
-    // TODO Fix KDTree to handle empty inputs...
-    if(barycenter_goods_[0].size() > 0) {
-      pair = this->getKDTree();
-      use_kdt = true;
-    }
-    KDTree<dataType> *kdt = pair.first;
-    std::vector<KDTree<dataType> *> &correspondance_kdt_map = pair.second;
-
-    std::vector<std::vector<matchingTuple>> all_matchings(numberOfInputs_);
-    std::vector<int> sizes(numberOfInputs_);
-    for(int i = 0; i < numberOfInputs_; i++) {
-      sizes[i] = current_bidder_diagrams_[i].size();
-    }
-
-    total_cost = 0;
-
->>>>>>> 043ac06c
-    barycenter.resize(0);
-    for(int j = 0; j < barycenter_goods_[0].size(); j++) {
-      Good<dataType> &g = barycenter_goods_[0].get(j);
-      diagramTuple t
-        = std::make_tuple(0, nt1_, 0, nt2_, g.getPersistence(), diagramType_,
-                          g.x_, 0, 0, 0, g.y_, 0, 0, 0);
-      barycenter.push_back(t);
-    }
-
-    runMatchingAuction(&total_cost, sizes, kdt, &correspondance_kdt_map,
-                       &min_diag_price, &all_matchings, use_kdt);
-
-    std::cout << "[PersistenceDiagramsBarycenter] Barycenter cost : "
-              << total_cost << std::endl;
-
-    if(converged) {
-      finished = true;
-    }
-
-    if(!finished) {
-      updateBarycenter(all_matchings);
-      if(debugLevel_ > 1)
-        std::cout << "Barycenter size : " << barycenter_goods_[0].size()
-                  << std::endl;
-<<<<<<< HEAD
-
-      if(min_cost > total_cost) {
-        min_cost = total_cost;
-        last_min_cost_obtained = 0;
-      } else {
-        last_min_cost_obtained += 1;
-      }
-
-      converged = converged || last_min_cost_obtained > 1;
-=======
-
-      if(min_cost > total_cost) {
-        min_cost = total_cost;
-        last_min_cost_obtained = 0;
-      } else {
-        last_min_cost_obtained += 1;
-      }
-
-      converged = converged || last_min_cost_obtained > 1;
-    }
-
-    previous_matchings = std::move(all_matchings);
-    // END OF TIMER
-    total_time += t.getElapsedTime();
-    std::cout << "Time elapsed so far : " << total_time << std::endl;
-
-    for(unsigned int i = 0; i < barycenter_goods_.size(); ++i) {
-      for(int j = 0; j < barycenter_goods_[i].size(); ++j) {
-        barycenter_goods_[i].get(j).setPrice(0);
-      }
-    }
-    for(unsigned int i = 0; i < current_bidder_diagrams_.size(); ++i) {
-      for(int j = 0; j < current_bidder_diagrams_[i].size(); ++j) {
-        current_bidder_diagrams_[i].get(j).setDiagonalPrice(0);
-      }
-    }
-    for(int i = 0; i < numberOfInputs_; i++) {
-      min_diag_price[i] = 0;
-      min_price[i] = 0;
->>>>>>> 043ac06c
-    }
-  }
-  barycenter.resize(0);
-  for(int j = 0; j < barycenter_goods_[0].size(); j++) {
-    Good<dataType> &g = barycenter_goods_[0].get(j);
-    diagramTuple t
-      = std::make_tuple(0, nt1_, 0, nt2_, g.getPersistence(), diagramType_,
-                        g.x_, 0, 0, 0, g.y_, 0, 0, 0);
-    barycenter.push_back(t);
-  }
-
   cost_ = sqrt(total_cost);
   std::vector<std::vector<matchingTuple>> corrected_matchings
     = correctMatchings(previous_matchings);
@@ -1431,29 +791,7 @@
   return corrected_matchings;
 }
 
-<<<<<<< HEAD
-    previous_matchings = std::move(all_matchings);
-    // END OF TIMER
-    total_time += t.getElapsedTime();
-    std::cout << "Time elapsed so far : " << total_time << std::endl;
-
-    for(unsigned int i = 0; i < barycenter_goods_.size(); ++i) {
-      for(int j = 0; j < barycenter_goods_[i].size(); ++j) {
-        barycenter_goods_[i].get(j).setPrice(0);
-      }
-    }
-    for(unsigned int i = 0; i < current_bidder_diagrams_.size(); ++i) {
-      for(int j = 0; j < current_bidder_diagrams_[i].size(); ++j) {
-        current_bidder_diagrams_[i].get(j).setDiagonalPrice(0);
-      }
-    }
-    for(int i = 0; i < numberOfInputs_; i++) {
-      min_diag_price[i] = 0;
-      min_price[i] = 0;
-    }
-  }
-  barycenter.resize(0);
-=======
+
 template <typename dataType>
 std::vector<std::vector<matchingTuple>>
   PDBarycenter<dataType>::executePartialBiddingBarycenter(
@@ -1744,7 +1082,6 @@
     }
   }
 
->>>>>>> 043ac06c
   for(int j = 0; j < barycenter_goods_[0].size(); j++) {
     Good<dataType> &g = barycenter_goods_[0].get(j);
     diagramTuple t
@@ -1757,63 +1094,11 @@
   std::vector<std::vector<matchingTuple>> corrected_matchings
     = correctMatchings(previous_matchings);
   for(unsigned int d = 0; d < current_bidder_diagrams_.size(); ++d) {
-<<<<<<< HEAD
-    if(debugLevel_ > 1)
-      std::cout << "Size of diagram " << d << " : "
-                << current_bidder_diagrams_[d].size() << std::endl;
-  }
-=======
     if(debugLevel_ > 3)
       std::cout << "Size of diagram " << d << " : "
                 << current_bidder_diagrams_[d].size() << std::endl;
   }
 
-  /*
-  ofstream times_file;
-  stringstream filename1;
-  stringstream filename2;
-  stringstream filename3;
-  filename1<<"/home/jules/Desktop/bidders1_"<< diagramType_ <<".txt";
-  filename2<<"/home/jules/Desktop/times_"<< diagramType_ <<".txt";
-  filename3<<"/home/jules/Desktop/biddings_"<< diagramType_ <<".txt";
-
-  if(debugLevel_>10){
-      times_file.open(filename1.str(), ios::out);
-      for(unsigned int  i=0; i<timers.size(); i++){
-          for (unsigned int j=0; j<timers[i].size(); j++) {
-              times_file << NB_BIDDERS[i][j] << "\t";
-          }
-          times_file << "\n";
-      }
-      times_file.close();
-
-      times_file.open(filename2.str(), ios::out);
-      for(unsigned int i=0; i<timers.size(); i++){
-          for (unsigned int j=0; j<timers[i].size(); j++) {
-              times_file << timers[i][j] << "\t";
-          }
-          times_file << "\n";
-      }
-      times_file.close();
-
-      times_file.open(filename3.str(), ios::out);
-      for(unsigned int i=0; i<timers.size(); i++){
-          for (unsigned int j=0; j<timers[i].size(); j++) {
-              times_file << NB_BIDDINGS[i][j] << "\t";
-          }
-          times_file << "\n";
-      }
-      times_file.close();
-  }
-  if(debugLevel_>-3){
-      std::cout << "Total number of Auction rounds : " << nb_of_auctions<<
-  std::endl;
-  }
-  */
-
-  //   std::cout<<"Time passed doing test computations :
-  //   "<<time_passed_doing_test_computations<<std::endl;
->>>>>>> 043ac06c
   return corrected_matchings;
 }
 
