--- conflicted
+++ resolved
@@ -169,11 +169,7 @@
     if(useMPI) {
       // after each iteration we need to exchange the ghostcell values with our
       // neighbors
-<<<<<<< HEAD
-      exchangeGhostCellsWithoutTriangulation<dataType, SimplexId>(
-=======
-      exchangeGhostCells<dataType, SimplexId, ttk::LongSimplexId>(
->>>>>>> a5838bf1
+      exchangeGhostCellsWithoutTriangulation<dataType, SimplexId, ttk::LongSimplexId>(
         outputData, triangulation->getVertRankArray(),
         triangulation->getVertsGlobalIds(),
         triangulation->getVertexGlobalIdMap(), vertexNumber, ttk::MPIcomm_,
