--- conflicted
+++ resolved
@@ -149,12 +149,8 @@
 
 template<typename dataType>
 int ttk::MorseSmaleComplex3D::setSaddleConnectors(const 
-<<<<<<< HEAD
 std::vector<Separatrix>& separatrices,
     const std::vector<std::vector<dcg::Cell>>& separatricesGeometry) const{
-=======
-    std::vector<Separatrix>& separatrices,
-    const std::vector<std::vector<Cell>>& separatricesGeometry) const{
 #ifndef TTK_ENABLE_KAMIKAZE
   if(!outputSeparatrices1_numberOfPoints_){
     std::cerr << "[MorseSmaleComplex3D] 1-separatrices pointer to numberOfPoints is null." << std::endl;
@@ -177,7 +173,6 @@
     return -1;
   }
 #endif
->>>>>>> f71b5e23
   const dataType* const scalars=static_cast<dataType*>(inputScalarField_);
   std::vector<dataType>* outputSeparatrices1_cells_separatrixFunctionMaxima=
     static_cast<std::vector<dataType>*>(outputSeparatrices1_cells_separatrixFunctionMaxima_);
@@ -186,18 +181,11 @@
   std::vector<dataType>* outputSeparatrices1_cells_separatrixFunctionDiffs=
     static_cast<std::vector<dataType>*>(outputSeparatrices1_cells_separatrixFunctionDiffs_);
 
-<<<<<<< HEAD
   dcg::simplexId_t pointId=(*outputSeparatrices1_numberOfPoints_);
   dcg::simplexId_t cellId=(*outputSeparatrices1_numberOfCells_);
   dcg::simplexId_t separatrixId=0;
-  if(outputSeparatrices1_cells_separatrixIds_->size()){
-=======
-  int pointId=(*outputSeparatrices1_numberOfPoints_);
-  int cellId=(*outputSeparatrices1_numberOfCells_);
-  int separatrixId=0;
   if(outputSeparatrices1_cells_separatrixIds_ and
       outputSeparatrices1_cells_separatrixIds_->size()){
->>>>>>> f71b5e23
     separatrixId=*std::max_element(outputSeparatrices1_cells_separatrixIds_->begin(),
         outputSeparatrices1_cells_separatrixIds_->end())+1;
   }
@@ -290,12 +278,8 @@
 #ifdef TTK_ENABLE_OPENMP      
 template<typename dataType>
 int ttk::MorseSmaleComplex3D::omp_setAscendingSeparatrices2(const std::vector<Separatrix>& separatrices,
-<<<<<<< HEAD
    const std::vector<std::vector<dcg::Cell>>& separatricesGeometry,
    const std::vector<std::set<dcg::simplexId_t>>& separatricesSaddles) const{
-=======
-   const std::vector<std::vector<Cell>>& separatricesGeometry,
-   const std::vector<std::set<int>>& separatricesSaddles) const{
 #ifndef TTK_ENABLE_KAMIKAZE
   if(!outputSeparatrices2_numberOfPoints_){
     std::cerr << "[MorseSmaleComplex3D] 2-separatrices pointer to numberOfPoints is null." << std::endl;
@@ -318,7 +302,6 @@
     return -1;
   }
 #endif
->>>>>>> f71b5e23
 
   const dataType* const scalars=static_cast<dataType*>(inputScalarField_);
   std::vector<dataType>* outputSeparatrices2_cells_separatrixFunctionMaxima=
@@ -328,16 +311,10 @@
   std::vector<dataType>* outputSeparatrices2_cells_separatrixFunctionDiffs=
     static_cast<std::vector<dataType>*>(outputSeparatrices2_cells_separatrixFunctionDiffs_);
 
-<<<<<<< HEAD
   dcg::simplexId_t pointId=(*outputSeparatrices2_numberOfPoints_);
   dcg::simplexId_t separatrixId=0;
-  if(outputSeparatrices2_cells_separatrixIds_->size()){
-=======
-  int pointId=(*outputSeparatrices2_numberOfPoints_);
-  int separatrixId=0;
   if(outputSeparatrices2_cells_separatrixIds_ and
       outputSeparatrices2_cells_separatrixIds_->size()){
->>>>>>> f71b5e23
     separatrixId=*std::max_element(outputSeparatrices2_cells_separatrixIds_->begin(),
         outputSeparatrices2_cells_separatrixIds_->end())+1;
   }
@@ -513,24 +490,7 @@
       }
 
       // reduce: fields
-<<<<<<< HEAD
       for(dcg::simplexId_t j=0; j<numberOfCells[i]; ++j){
-        (*outputSeparatrices2_cells_sourceIds_)[oldFieldSize+offsetNCells[i]+j]=
-          separatrices2_cells_sourceIds[i][j];
-        (*outputSeparatrices2_cells_separatrixIds_)[oldFieldSize+offsetNCells[i]+j]=
-          offsetSeparatrixIds[i]+separatrices2_cells_separatrixIds[i][j];
-        (*outputSeparatrices2_cells_separatrixTypes_)[oldFieldSize+offsetNCells[i]+j]=
-          separatrices2_cells_separatrixTypes[i][j];
-        (*outputSeparatrices2_cells_separatrixFunctionMaxima)[oldFieldSize+offsetNCells[i]+j]=
-          separatrices2_cells_separatrixFunctionMaxima[i][j];
-        (*outputSeparatrices2_cells_separatrixFunctionMinima)[oldFieldSize+offsetNCells[i]+j]=
-          separatrices2_cells_separatrixFunctionMinima[i][j];
-        (*outputSeparatrices2_cells_separatrixFunctionDiffs)[oldFieldSize+offsetNCells[i]+j]=
-          separatrices2_cells_separatrixFunctionDiffs[i][j];
-        (*outputSeparatrices2_cells_isOnBoundary_)[oldFieldSize+offsetNCells[i]+j]=
-          separatrices2_cells_isOnBoundary[i][j];
-=======
-      for(int j=0; j<numberOfCells[i]; ++j){
         if(outputSeparatrices2_cells_sourceIds_)
           (*outputSeparatrices2_cells_sourceIds_)[oldFieldSize+offsetNCells[i]+j]=
             separatrices2_cells_sourceIds[i][j];
@@ -552,7 +512,6 @@
         if(outputSeparatrices2_cells_isOnBoundary_)
           (*outputSeparatrices2_cells_isOnBoundary_)[oldFieldSize+offsetNCells[i]+j]=
             separatrices2_cells_isOnBoundary[i][j];
->>>>>>> f71b5e23
       }
     }
   }
@@ -566,12 +525,8 @@
 
 template<typename dataType>
 int ttk::MorseSmaleComplex3D::setAscendingSeparatrices2(const std::vector<Separatrix>& separatrices,
-<<<<<<< HEAD
    const std::vector<std::vector<dcg::Cell>>& separatricesGeometry,
    const std::vector<std::set<dcg::simplexId_t>>& separatricesSaddles) const{
-=======
-   const std::vector<std::vector<Cell>>& separatricesGeometry,
-   const std::vector<std::set<int>>& separatricesSaddles) const{
 #ifndef TTK_ENABLE_KAMIKAZE
   if(!outputSeparatrices2_numberOfPoints_){
     std::cerr << "[MorseSmaleComplex3D] 2-separatrices pointer to numberOfPoints is null." << std::endl;
@@ -594,7 +549,6 @@
     return -1;
   }
 #endif
->>>>>>> f71b5e23
 
   const dataType* const scalars=static_cast<dataType*>(inputScalarField_);
   std::vector<dataType>* outputSeparatrices2_cells_separatrixFunctionMaxima=
@@ -604,18 +558,11 @@
   std::vector<dataType>* outputSeparatrices2_cells_separatrixFunctionDiffs=
     static_cast<std::vector<dataType>*>(outputSeparatrices2_cells_separatrixFunctionDiffs_);
 
-<<<<<<< HEAD
   dcg::simplexId_t pointId=(*outputSeparatrices2_numberOfPoints_);
   dcg::simplexId_t cellId=(*outputSeparatrices2_numberOfCells_);
   dcg::simplexId_t separatrixId=0;
-  if(outputSeparatrices2_cells_separatrixIds_->size()){
-=======
-  int pointId=(*outputSeparatrices2_numberOfPoints_);
-  int cellId=(*outputSeparatrices2_numberOfCells_);
-  int separatrixId=0;
   if(outputSeparatrices2_cells_separatrixIds_ and
       outputSeparatrices2_cells_separatrixIds_->size()){
->>>>>>> f71b5e23
     separatrixId=*std::max_element(outputSeparatrices2_cells_separatrixIds_->begin(),
         outputSeparatrices2_cells_separatrixIds_->end())+1;
   }
@@ -724,12 +671,8 @@
 #ifdef TTK_ENABLE_OPENMP      
 template<typename dataType>
 int ttk::MorseSmaleComplex3D::omp_setDescendingSeparatrices2(const std::vector<Separatrix>& separatrices,
-<<<<<<< HEAD
     const std::vector<std::vector<dcg::Cell>>& separatricesGeometry,
     const std::vector<std::set<dcg::simplexId_t>>& separatricesSaddles) const{
-=======
-    const std::vector<std::vector<Cell>>& separatricesGeometry,
-    const std::vector<std::set<int>>& separatricesSaddles) const{
 #ifndef TTK_ENABLE_KAMIKAZE
   if(!outputSeparatrices2_numberOfPoints_){
     std::cerr << "[MorseSmaleComplex3D] 2-separatrices pointer to numberOfPoints is null." << std::endl;
@@ -752,7 +695,7 @@
     return -1;
   }
 #endif
->>>>>>> f71b5e23
+
   const dataType* const scalars=static_cast<dataType*>(inputScalarField_);
   std::vector<dataType>* outputSeparatrices2_cells_separatrixFunctionMaxima=
     static_cast<std::vector<dataType>*>(outputSeparatrices2_cells_separatrixFunctionMaxima_);
@@ -761,16 +704,10 @@
   std::vector<dataType>* outputSeparatrices2_cells_separatrixFunctionDiffs=
     static_cast<std::vector<dataType>*>(outputSeparatrices2_cells_separatrixFunctionDiffs_);
 
-<<<<<<< HEAD
   dcg::simplexId_t pointId=(*outputSeparatrices2_numberOfPoints_);
   dcg::simplexId_t separatrixId=0;
-  if(outputSeparatrices2_cells_separatrixIds_->size()){
-=======
-  int pointId=(*outputSeparatrices2_numberOfPoints_);
-  int separatrixId=0;
   if(outputSeparatrices2_cells_separatrixIds_ and
       outputSeparatrices2_cells_separatrixIds_->size()){
->>>>>>> f71b5e23
     separatrixId=*std::max_element(outputSeparatrices2_cells_separatrixIds_->begin(),
         outputSeparatrices2_cells_separatrixIds_->end())+1;
   }
@@ -937,24 +874,7 @@
       }
 
       // reduce: fields
-<<<<<<< HEAD
       for(dcg::simplexId_t j=0; j<numberOfCells[i]; ++j){
-        (*outputSeparatrices2_cells_sourceIds_)[oldFieldSize+offsetNCells[i]+j]=
-          separatrices2_cells_sourceIds[i][j];
-        (*outputSeparatrices2_cells_separatrixIds_)[oldFieldSize+offsetNCells[i]+j]=
-          offsetSeparatrixIds[i]+separatrices2_cells_separatrixIds[i][j];
-        (*outputSeparatrices2_cells_separatrixTypes_)[oldFieldSize+offsetNCells[i]+j]=
-          separatrices2_cells_separatrixTypes[i][j];
-        (*outputSeparatrices2_cells_separatrixFunctionMaxima)[oldFieldSize+offsetNCells[i]+j]=
-          separatrices2_cells_separatrixFunctionMaxima[i][j];
-        (*outputSeparatrices2_cells_separatrixFunctionMinima)[oldFieldSize+offsetNCells[i]+j]=
-          separatrices2_cells_separatrixFunctionMinima[i][j];
-        (*outputSeparatrices2_cells_separatrixFunctionDiffs)[oldFieldSize+offsetNCells[i]+j]=
-          separatrices2_cells_separatrixFunctionDiffs[i][j];
-        (*outputSeparatrices2_cells_isOnBoundary_)[oldFieldSize+offsetNCells[i]+j]=
-          separatrices2_cells_isOnBoundary[i][j];
-=======
-      for(int j=0; j<numberOfCells[i]; ++j){
         if(outputSeparatrices2_cells_sourceIds_)
           (*outputSeparatrices2_cells_sourceIds_)[oldFieldSize+offsetNCells[i]+j]=
             separatrices2_cells_sourceIds[i][j];
@@ -976,7 +896,6 @@
         if(outputSeparatrices2_cells_isOnBoundary_)
           (*outputSeparatrices2_cells_isOnBoundary_)[oldFieldSize+offsetNCells[i]+j]=
             separatrices2_cells_isOnBoundary[i][j];
->>>>>>> f71b5e23
       }
     }
   }
@@ -990,12 +909,8 @@
 
 template<typename dataType>
 int ttk::MorseSmaleComplex3D::setDescendingSeparatrices2(const std::vector<Separatrix>& separatrices,
-<<<<<<< HEAD
    const std::vector<std::vector<dcg::Cell>>& separatricesGeometry,
    const std::vector<std::set<dcg::simplexId_t>>& separatricesSaddles) const{
-=======
-   const std::vector<std::vector<Cell>>& separatricesGeometry,
-   const std::vector<std::set<int>>& separatricesSaddles) const{
 #ifndef TTK_ENABLE_KAMIKAZE
   if(!outputSeparatrices2_numberOfPoints_){
     std::cerr << "[MorseSmaleComplex3D] 2-separatrices pointer to numberOfPoints is null." << std::endl;
@@ -1018,7 +933,7 @@
     return -1;
   }
 #endif
->>>>>>> f71b5e23
+
   const dataType* const scalars=static_cast<dataType*>(inputScalarField_);
   std::vector<dataType>* outputSeparatrices2_cells_separatrixFunctionMaxima=
     static_cast<std::vector<dataType>*>(outputSeparatrices2_cells_separatrixFunctionMaxima_);
@@ -1027,18 +942,11 @@
   std::vector<dataType>* outputSeparatrices2_cells_separatrixFunctionDiffs=
     static_cast<std::vector<dataType>*>(outputSeparatrices2_cells_separatrixFunctionDiffs_);
 
-<<<<<<< HEAD
   dcg::simplexId_t pointId=(*outputSeparatrices2_numberOfPoints_);
   dcg::simplexId_t cellId=(*outputSeparatrices2_numberOfCells_);
   dcg::simplexId_t separatrixId=0;
-  if(outputSeparatrices2_cells_separatrixIds_->size()){
-=======
-  int pointId=(*outputSeparatrices2_numberOfPoints_);
-  int cellId=(*outputSeparatrices2_numberOfCells_);
-  int separatrixId=0;
   if(outputSeparatrices2_cells_separatrixIds_ and
       outputSeparatrices2_cells_separatrixIds_->size()){
->>>>>>> f71b5e23
     separatrixId=*std::max_element(outputSeparatrices2_cells_separatrixIds_->begin(),
         outputSeparatrices2_cells_separatrixIds_->end())+1;
   }
@@ -1149,17 +1057,11 @@
 #endif
   Timer t;
 
-<<<<<<< HEAD
+  // nullptr_t is implicitly convertible and comparable to any pointer type
+  // or pointer-to-member type.
   dcg::simplexId_t* ascendingManifold=static_cast<dcg::simplexId_t*>(outputAscendingManifold_);
   dcg::simplexId_t* descendingManifold=static_cast<dcg::simplexId_t*>(outputDescendingManifold_);
   dcg::simplexId_t* morseSmaleManifold=static_cast<dcg::simplexId_t*>(outputMorseSmaleManifold_);
-=======
-  // nullptr_t is implicitly convertible and comparable to any pointer type
-  // or pointer-to-member type.
-  int* ascendingManifold=static_cast<int*>(outputAscendingManifold_);
-  int* descendingManifold=static_cast<int*>(outputDescendingManifold_);
-  int* morseSmaleManifold=static_cast<int*>(outputMorseSmaleManifold_);
->>>>>>> f71b5e23
 
   discreteGradient_.setThreadNumber(threadNumber_);
   discreteGradient_.setDebugLevel(debugLevel_);
