#include <ImplicitTriangulation.h>

#include <numeric>

using namespace std;
using namespace ttk;

#define CASE_EDGE_POSITION_L_3D \
  case EdgePosition::L_xnn_3D:  \
  case EdgePosition::L_xn0_3D:  \
  case EdgePosition::L_xnN_3D:  \
  case EdgePosition::L_x0n_3D:  \
  case EdgePosition::L_x00_3D:  \
  case EdgePosition::L_x0N_3D:  \
  case EdgePosition::L_xNn_3D:  \
  case EdgePosition::L_xN0_3D:  \
  case EdgePosition::L_xNN_3D
#define CASE_EDGE_POSITION_H_3D \
  case EdgePosition::H_nyn_3D:  \
  case EdgePosition::H_ny0_3D:  \
  case EdgePosition::H_nyN_3D:  \
  case EdgePosition::H_0yn_3D:  \
  case EdgePosition::H_0y0_3D:  \
  case EdgePosition::H_0yN_3D:  \
  case EdgePosition::H_Nyn_3D:  \
  case EdgePosition::H_Ny0_3D:  \
  case EdgePosition::H_NyN_3D
#define CASE_EDGE_POSITION_P_3D \
  case EdgePosition::P_nnz_3D:  \
  case EdgePosition::P_n0z_3D:  \
  case EdgePosition::P_nNz_3D:  \
  case EdgePosition::P_0nz_3D:  \
  case EdgePosition::P_00z_3D:  \
  case EdgePosition::P_0Nz_3D:  \
  case EdgePosition::P_Nnz_3D:  \
  case EdgePosition::P_N0z_3D:  \
  case EdgePosition::P_NNz_3D
#define CASE_EDGE_POSITION_D1_3D \
  case EdgePosition::D1_xyn_3D:  \
  case EdgePosition::D1_xy0_3D:  \
  case EdgePosition::D1_xyN_3D
#define CASE_EDGE_POSITION_D2_3D \
  case EdgePosition::D2_nyz_3D:  \
  case EdgePosition::D2_0yz_3D:  \
  case EdgePosition::D2_Nyz_3D
#define CASE_EDGE_POSITION_D3_3D \
  case EdgePosition::D3_xnz_3D:  \
  case EdgePosition::D3_x0z_3D:  \
  case EdgePosition::D3_xNz_3D
#define CASE_EDGE_POSITION_L_2D \
  case EdgePosition::L_xn_2D:   \
  case EdgePosition::L_x0_2D:   \
  case EdgePosition::L_xN_2D
#define CASE_EDGE_POSITION_H_2D \
  case EdgePosition::H_ny_2D:   \
  case EdgePosition::H_0y_2D:   \
  case EdgePosition::H_Ny_2D

ImplicitTriangulation::ImplicitTriangulation()
  : dimensionality_{-1}, cellNumber_{}, vertexNumber_{}, edgeNumber_{},
    triangleNumber_{}, tetrahedronNumber_{}, isAccelerated_{} {
  setDebugMsgPrefix("ImplicitTriangulation");
#ifdef TTK_ENABLE_MPI
  this->hasPreconditionedDistributedEdges_ = true;
  this->hasPreconditionedDistributedTriangles_ = true;
#endif // TTK_ENABLE_MPI
}

ImplicitTriangulation::~ImplicitTriangulation() = default;

int ImplicitTriangulation::setInputGrid(const float &xOrigin,
                                        const float &yOrigin,
                                        const float &zOrigin,
                                        const float &xSpacing,
                                        const float &ySpacing,
                                        const float &zSpacing,
                                        const SimplexId &xDim,
                                        const SimplexId &yDim,
                                        const SimplexId &zDim) {

  // Dimensionality //
  if(xDim < 1 or yDim < 1 or zDim < 1)
    dimensionality_ = -1;
  else if(xDim > 1 and yDim > 1 and zDim > 1)
    dimensionality_ = 3;
  else if((xDim > 1 and yDim > 1) or (yDim > 1 and zDim > 1)
          or (xDim > 1 and zDim > 1))
    dimensionality_ = 2;
  else if(xDim > 1 or yDim > 1 or zDim > 1)
    dimensionality_ = 1;
  else
    dimensionality_ = 0;

  // Essentials //
  origin_[0] = xOrigin;
  origin_[1] = yOrigin;
  origin_[2] = zOrigin;
  spacing_[0] = xSpacing;
  spacing_[1] = ySpacing;
  spacing_[2] = zSpacing;
  dimensions_[0] = xDim;
  dimensions_[1] = yDim;
  dimensions_[2] = zDim;
  nbvoxels_[0] = xDim - 1;
  nbvoxels_[1] = yDim - 1;
  nbvoxels_[2] = zDim - 1;

  if(dimensionality_ == 3) {
    // VertexShift
    vshift_[0] = xDim;
    vshift_[1] = xDim * yDim;
    // EdgeSetDimensions
    esetdims_[0] = (xDim - 1) * yDim * zDim;
    esetdims_[1] = xDim * (yDim - 1) * zDim;
    esetdims_[2] = xDim * yDim * (zDim - 1);
    esetdims_[3] = (xDim - 1) * (yDim - 1) * zDim;
    esetdims_[4] = xDim * (yDim - 1) * (zDim - 1);
    esetdims_[5] = (xDim - 1) * yDim * (zDim - 1);
    esetdims_[6] = (xDim - 1) * (yDim - 1) * (zDim - 1);
    // EdgeSetShift
    esetshift_[0] = esetdims_[0];
    for(int k = 1; k < 7; ++k)
      esetshift_[k] = esetshift_[k - 1] + esetdims_[k];
    // EdgeShift
    eshift_[0] = xDim - 1;
    eshift_[1] = (xDim - 1) * yDim;
    eshift_[2] = xDim;
    eshift_[3] = xDim * (yDim - 1);
    eshift_[4] = xDim;
    eshift_[5] = xDim * yDim;
    eshift_[6] = xDim - 1;
    eshift_[7] = (xDim - 1) * (yDim - 1);
    eshift_[8] = xDim;
    eshift_[9] = xDim * (yDim - 1);
    eshift_[10] = xDim - 1;
    eshift_[11] = (xDim - 1) * yDim;
    eshift_[12] = xDim - 1;
    eshift_[13] = (xDim - 1) * (yDim - 1);
    // TriangleSetDimensions
    tsetdims_[0] = (xDim - 1) * (yDim - 1) * zDim * 2;
    tsetdims_[1] = (xDim - 1) * yDim * (zDim - 1) * 2;
    tsetdims_[2] = xDim * (yDim - 1) * (zDim - 1) * 2;
    tsetdims_[3] = (xDim - 1) * (yDim - 1) * (zDim - 1) * 2;
    tsetdims_[4] = (xDim - 1) * (yDim - 1) * (zDim - 1) * 2;
    tsetdims_[5] = (xDim - 1) * (yDim - 1) * (zDim - 1) * 2;
    // TriangleSetShift
    tsetshift_[0] = tsetdims_[0];
    for(int k = 1; k < 6; ++k)
      tsetshift_[k] = tsetshift_[k - 1] + tsetdims_[k];
    // TriangleShift
    tshift_[0] = (xDim - 1) * 2;
    tshift_[1] = (xDim - 1) * (yDim - 1) * 2;
    tshift_[2] = (xDim - 1) * 2;
    tshift_[3] = (xDim - 1) * yDim * 2;
    tshift_[4] = xDim * 2;
    tshift_[5] = xDim * (yDim - 1) * 2;
    tshift_[6] = (xDim - 1) * 2;
    tshift_[7] = (xDim - 1) * (yDim - 1) * 2;
    tshift_[8] = (xDim - 1) * 2;
    tshift_[9] = (xDim - 1) * (yDim - 1) * 2;
    tshift_[10] = (xDim - 1) * 2;
    tshift_[11] = (xDim - 1) * (yDim - 1) * 2;
    // TetrahedronShift
    tetshift_[0] = (xDim - 1) * 6;
    tetshift_[1] = (xDim - 1) * (yDim - 1) * 6;

    // Numbers
    vertexNumber_ = xDim * yDim * zDim;
    edgeNumber_ = 0;
    for(int k = 0; k < 7; ++k)
      edgeNumber_ += esetdims_[k];
    triangleNumber_ = 0;
    for(int k = 0; k < 6; ++k)
      triangleNumber_ += tsetdims_[k];
    tetrahedronNumber_ = (xDim - 1) * (yDim - 1) * (zDim - 1) * 6;
    cellNumber_ = tetrahedronNumber_;

    checkAcceleration();
  } else if(dimensionality_ == 2) {
    // dimensions selectors
    if(xDim == 1) {
      Di_ = 1;
      Dj_ = 2;
    } else if(yDim == 1) {
      Di_ = 0;
      Dj_ = 2;
    } else {
      Di_ = 0;
      Dj_ = 1;
    }
    // VertexShift
    vshift_[0] = dimensions_[Di_];
    // EdgeSetDimensions
    esetdims_[0] = (dimensions_[Di_] - 1) * dimensions_[Dj_];
    esetdims_[1] = dimensions_[Di_] * (dimensions_[Dj_] - 1);
    esetdims_[2] = (dimensions_[Di_] - 1) * (dimensions_[Dj_] - 1);
    // EdgeSetShift
    esetshift_[0] = esetdims_[0];
    for(int k = 1; k < 3; ++k)
      esetshift_[k] = esetshift_[k - 1] + esetdims_[k];
    // EdgeShift
    eshift_[0] = dimensions_[Di_] - 1;
    eshift_[2] = dimensions_[Di_];
    eshift_[4] = dimensions_[Di_] - 1;
    // TriangleShift
    tshift_[0] = (dimensions_[Di_] - 1) * 2;

    // Numbers
    vertexNumber_ = dimensions_[Di_] * dimensions_[Dj_];
    edgeNumber_ = 0;
    for(int k = 0; k < 3; ++k)
      edgeNumber_ += esetdims_[k];
    triangleNumber_ = (dimensions_[Di_] - 1) * (dimensions_[Dj_] - 1) * 2;
    cellNumber_ = triangleNumber_;

    checkAcceleration();
  } else if(dimensionality_ == 1) {
    // dimensions selectors
    for(int k = 0; k < 3; ++k) {
      if(dimensions_[k] > 1) {
        Di_ = k;
        break;
      }
    }

    // Numbers
    vertexNumber_ = dimensions_[Di_];
    edgeNumber_ = vertexNumber_ - 1;
    cellNumber_ = edgeNumber_;
  }

  return 0;
}

int ImplicitTriangulation::checkAcceleration() {
  isAccelerated_ = false;

  unsigned long long int msb[3];
  if(dimensionality_ == 3) {
    bool allDimensionsArePowerOfTwo = true;
    for(int k = 0; k < 3; ++k)
      if(!isPowerOfTwo(dimensions_[k], msb[k]))
        allDimensionsArePowerOfTwo = false;

    if(allDimensionsArePowerOfTwo) {
      mod_[0] = dimensions_[0] - 1;
      mod_[1] = dimensions_[0] * dimensions_[1] - 1;
      div_[0] = msb[0];
      div_[1] = msb[0] + msb[1];
      isAccelerated_ = true;
    }
  } else if(dimensionality_ == 2) {
    bool isDi = isPowerOfTwo(dimensions_[Di_], msb[Di_]);
    bool isDj = isPowerOfTwo(dimensions_[Dj_], msb[Dj_]);
    bool allDimensionsArePowerOfTwo = (isDi and isDj);

    if(allDimensionsArePowerOfTwo) {
      mod_[0] = dimensions_[Di_] - 1;
      div_[0] = msb[Di_];
      isAccelerated_ = true;
    }
  }

  if(isAccelerated_) {
    printMsg("Accelerated getVertex*() requests.", debug::Priority::INFO);
  }

  return 0;
}

bool ImplicitTriangulation::isPowerOfTwo(unsigned long long int v,
                                         unsigned long long int &r) {
  if(v && !(v & (v - 1))) {
    r = 0;
    while(v >>= 1)
      r++;
    return true;
  }
  return false;
}

template <typename Derived>
bool ImplicitTriangulationCRTP<Derived>::TTK_TRIANGULATION_INTERNAL(
  isVertexOnBoundary)(const SimplexId &vertexId) const {

#ifndef TTK_ENABLE_KAMIKAZE
  if(vertexId < 0 or vertexId >= vertexNumber_)
    return false;
#endif // !TTK_ENABLE_KAMIKAZE

  switch(this->underlying().getVertexPosition(vertexId)) {
    case VertexPosition::CENTER_3D:
    case VertexPosition::CENTER_2D:
    case VertexPosition::CENTER_1D:
      return false;
    default:
#if TTK_ENABLE_MPI
      if(ttk::isRunningWithMPI()) {
        if(this->vertRankArray_[vertexId] == ttk::MPIrank_) {
          return true;
        } else {
          return this->isVertexOnGlobalBoundary(vertexId);
        }
      }
      return true;
#else
      return true;
#endif
  }
}

#if TTK_ENABLE_MPI
template <typename Derived>
bool ImplicitTriangulationCRTP<Derived>::isVertexOnGlobalBoundary(
  const SimplexId &vertexId) const {

  switch(this->underlying().getVertexPosition(vertexId)) {
    // 1D cases
    case VertexPosition::LEFT_CORNER_1D: // a
      return isOnGlobalBoundary_[0];
    case VertexPosition::RIGHT_CORNER_1D: // b
      return isOnGlobalBoundary_[1];
    // 2D corners
    case VertexPosition::TOP_LEFT_CORNER_2D: // a
      return isOnGlobalBoundary_[0] || isOnGlobalBoundary_[2];
    case VertexPosition::TOP_RIGHT_CORNER_2D: // b
      return isOnGlobalBoundary_[1] || isOnGlobalBoundary_[2];
    case VertexPosition::BOTTOM_LEFT_CORNER_2D: // c
      return isOnGlobalBoundary_[0] || isOnGlobalBoundary_[3];
    case VertexPosition::BOTTOM_RIGHT_CORNER_2D: // d
      return isOnGlobalBoundary_[1] || isOnGlobalBoundary_[3];
    // 2D edges
    case VertexPosition::TOP_EDGE_2D: // ab
      return isOnGlobalBoundary_[2];
    case VertexPosition::BOTTOM_EDGE_2D: // cd
      return isOnGlobalBoundary_[3];
    case VertexPosition::LEFT_EDGE_2D: // ac
      return isOnGlobalBoundary_[0];
    case VertexPosition::RIGHT_EDGE_2D: // bd
      return isOnGlobalBoundary_[1];
    // 3D Corners
    case VertexPosition::TOP_LEFT_FRONT_CORNER_3D: // a
      return isOnGlobalBoundary_[0] || isOnGlobalBoundary_[2]
             || isOnGlobalBoundary_[4];
    case VertexPosition::TOP_RIGHT_FRONT_CORNER_3D: // b
      return isOnGlobalBoundary_[1] || isOnGlobalBoundary_[2]
             || isOnGlobalBoundary_[4];
    case VertexPosition::BOTTOM_LEFT_FRONT_CORNER_3D: // c
      return isOnGlobalBoundary_[0] || isOnGlobalBoundary_[3]
             || isOnGlobalBoundary_[4];
    case VertexPosition::BOTTOM_RIGHT_FRONT_CORNER_3D: // d
      return isOnGlobalBoundary_[1] || isOnGlobalBoundary_[3]
             || isOnGlobalBoundary_[4];
    case VertexPosition::TOP_LEFT_BACK_CORNER_3D: // e
      return isOnGlobalBoundary_[0] || isOnGlobalBoundary_[2]
             || isOnGlobalBoundary_[5];
    case VertexPosition::TOP_RIGHT_BACK_CORNER_3D: // f
      return isOnGlobalBoundary_[1] || isOnGlobalBoundary_[2]
             || isOnGlobalBoundary_[5];
    case VertexPosition::BOTTOM_LEFT_BACK_CORNER_3D: // g
      return isOnGlobalBoundary_[0] || isOnGlobalBoundary_[3]
             || isOnGlobalBoundary_[5];
    case VertexPosition::BOTTOM_RIGHT_BACK_CORNER_3D: // h
      return isOnGlobalBoundary_[1] || isOnGlobalBoundary_[3]
             || isOnGlobalBoundary_[5];
    // 3D edges
    case VertexPosition::TOP_FRONT_EDGE_3D: // ab
      return isOnGlobalBoundary_[2] || isOnGlobalBoundary_[4];
    case VertexPosition::BOTTOM_FRONT_EDGE_3D: // cd
      return isOnGlobalBoundary_[3] || isOnGlobalBoundary_[4];
    case VertexPosition::LEFT_FRONT_EDGE_3D: // ac
      return isOnGlobalBoundary_[0] || isOnGlobalBoundary_[4];
    case VertexPosition::RIGHT_FRONT_EDGE_3D: // bd
      return isOnGlobalBoundary_[1] || isOnGlobalBoundary_[4];
    case VertexPosition::TOP_BACK_EDGE_3D: // ef
      return isOnGlobalBoundary_[2] || isOnGlobalBoundary_[5];
    case VertexPosition::BOTTOM_BACK_EDGE_3D: // gh
      return isOnGlobalBoundary_[3] || isOnGlobalBoundary_[5];
    case VertexPosition::LEFT_BACK_EDGE_3D: // eg
      return isOnGlobalBoundary_[0] || isOnGlobalBoundary_[5];
    case VertexPosition::RIGHT_BACK_EDGE_3D: // fh
      return isOnGlobalBoundary_[1] || isOnGlobalBoundary_[5];
    case VertexPosition::TOP_LEFT_EDGE_3D: // ae
      return isOnGlobalBoundary_[0] || isOnGlobalBoundary_[2];
    case VertexPosition::TOP_RIGHT_EDGE_3D: // bf
      return isOnGlobalBoundary_[1] || isOnGlobalBoundary_[2];
    case VertexPosition::BOTTOM_LEFT_EDGE_3D: // cg
      return isOnGlobalBoundary_[0] || isOnGlobalBoundary_[3];
    case VertexPosition::BOTTOM_RIGHT_EDGE_3D: // dh
      return isOnGlobalBoundary_[1] || isOnGlobalBoundary_[3];
    // 3D faces
    case VertexPosition::FRONT_FACE_3D: // abcd
      return isOnGlobalBoundary_[4];
    case VertexPosition::BACK_FACE_3D: // efgh
      return isOnGlobalBoundary_[5];
    case VertexPosition::TOP_FACE_3D: // abef
      return isOnGlobalBoundary_[2];
    case VertexPosition::BOTTOM_FACE_3D: // cdgh
      return isOnGlobalBoundary_[3];
    case VertexPosition::LEFT_FACE_3D: // aceg
      return isOnGlobalBoundary_[0];
    case VertexPosition::RIGHT_FACE_3D: // bdfh
      return isOnGlobalBoundary_[1];
    // 3D central part
    default:
      return false;
  }
}
#endif

template <typename Derived>
bool ImplicitTriangulationCRTP<Derived>::TTK_TRIANGULATION_INTERNAL(
  isEdgeOnBoundary)(const SimplexId &edgeId) const {

#if TTK_ENABLE_MPI
  ttk::SimplexId id;
  int vertexNumber = this->getEdgeVertexNumber(edgeId);
  for(int i = 0; i < vertexNumber; i++) {
    this->getEdgeVertex(edgeId, i, id);
    if(!this->isVertexOnBoundary(id)) {
      return false;
    }
  }
  return true;
#else
#ifndef TTK_ENABLE_KAMIKAZE
  if(edgeId < 0 or edgeId >= edgeNumber_)
    return false;
#endif // !TTK_ENABLE_KAMIKAZE

  switch(this->underlying().getEdgePosition(edgeId)) {
    case EdgePosition::L_xnn_3D:
    case EdgePosition::H_nyn_3D:
    case EdgePosition::P_nnz_3D:
    case EdgePosition::D1_xyn_3D:
    case EdgePosition::D2_nyz_3D:
    case EdgePosition::D3_xnz_3D:
    case EdgePosition::D4_3D:
    case EdgePosition::L_xn_2D:
    case EdgePosition::H_ny_2D:
    case EdgePosition::D1_2D:
      return false;
    default:
      break;
  }
  return true;
#endif
}

bool ImplicitTriangulation::TTK_TRIANGULATION_INTERNAL(isTriangleOnBoundary)(
  const SimplexId &triangleId) const {
#if TTK_ENABLE_MPI
  ttk::SimplexId id;
  int triangleVertexNumber = this->getTriangleVertexNumber(triangleId);
  for(int i = 0; i < triangleVertexNumber; i++) {
    this->getTriangleVertex(triangleId, i, id);
    if(!this->isVertexOnBoundary(id)) {
      return false;
    }
  }
  return true;
#else
#ifndef TTK_ENABLE_KAMIKAZE
  if(triangleId < 0 or triangleId >= triangleNumber_)
    return false;
#endif // !TTK_ENABLE_KAMIKAZE

  if(dimensionality_ == 3)
    return (TTK_TRIANGULATION_INTERNAL(getTriangleStarNumber)(triangleId) == 1);

  return false;
#endif
}

template <typename Derived>
int ImplicitTriangulationCRTP<Derived>::TTK_TRIANGULATION_INTERNAL(
  getVertexNeighbor)(const SimplexId &vertexId,
                     const int &localNeighborId,
                     SimplexId &neighborId) const {

#ifndef TTK_ENABLE_KAMIKAZE
  if(localNeighborId < 0
     or localNeighborId >= getVertexNeighborNumber(vertexId))
    return -1;
#endif // !TTK_ENABLE_KAMIKAZE

  switch(this->underlying().getVertexPosition(vertexId)) {
    case VertexPosition::CENTER_3D:
      neighborId = vertexId + this->vertexNeighborABCDEFGH_[localNeighborId];
      break;
    case VertexPosition::FRONT_FACE_3D:
      neighborId = vertexId + this->vertexNeighborABCD_[localNeighborId];
      break;
    case VertexPosition::BACK_FACE_3D:
      neighborId = vertexId + this->vertexNeighborEFGH_[localNeighborId];
      break;
    case VertexPosition::TOP_FACE_3D:
      neighborId = vertexId + this->vertexNeighborAEFB_[localNeighborId];
      break;
    case VertexPosition::BOTTOM_FACE_3D:
      neighborId = vertexId + this->vertexNeighborGHDC_[localNeighborId];
      break;
    case VertexPosition::LEFT_FACE_3D:
      neighborId = vertexId + this->vertexNeighborAEGC_[localNeighborId];
      break;
    case VertexPosition::RIGHT_FACE_3D:
      neighborId = vertexId + this->vertexNeighborBFHD_[localNeighborId];
      break;
    case VertexPosition::TOP_FRONT_EDGE_3D: // ab
      neighborId = vertexId + this->vertexNeighborAB_[localNeighborId];
      break;
    case VertexPosition::BOTTOM_FRONT_EDGE_3D: // cd
      neighborId = vertexId + this->vertexNeighborCD_[localNeighborId];
      break;
    case VertexPosition::LEFT_FRONT_EDGE_3D: // ac
      neighborId = vertexId + this->vertexNeighborAC_[localNeighborId];
      break;
    case VertexPosition::RIGHT_FRONT_EDGE_3D: // bd
      neighborId = vertexId + this->vertexNeighborBD_[localNeighborId];
      break;
    case VertexPosition::TOP_BACK_EDGE_3D: // ef
      neighborId = vertexId + this->vertexNeighborEF_[localNeighborId];
      break;
    case VertexPosition::BOTTOM_BACK_EDGE_3D: // gh
      neighborId = vertexId + this->vertexNeighborGH_[localNeighborId];
      break;
    case VertexPosition::LEFT_BACK_EDGE_3D: // eg
      neighborId = vertexId + this->vertexNeighborEG_[localNeighborId];
      break;
    case VertexPosition::RIGHT_BACK_EDGE_3D: // fh
      neighborId = vertexId + this->vertexNeighborFH_[localNeighborId];
      break;
    case VertexPosition::TOP_LEFT_EDGE_3D: // ae
      neighborId = vertexId + this->vertexNeighborAE_[localNeighborId];
      break;
    case VertexPosition::TOP_RIGHT_EDGE_3D: // bf
      neighborId = vertexId + this->vertexNeighborBF_[localNeighborId];
      break;
    case VertexPosition::BOTTOM_LEFT_EDGE_3D: // cg
      neighborId = vertexId + this->vertexNeighborCG_[localNeighborId];
      break;
    case VertexPosition::BOTTOM_RIGHT_EDGE_3D: // dh
      neighborId = vertexId + this->vertexNeighborDH_[localNeighborId];
      break;
    case VertexPosition::TOP_LEFT_FRONT_CORNER_3D: // a
      neighborId = vertexId + this->vertexNeighborA_[localNeighborId];
      break;
    case VertexPosition::TOP_RIGHT_FRONT_CORNER_3D: // b
      neighborId = vertexId + this->vertexNeighborB_[localNeighborId];
      break;
    case VertexPosition::BOTTOM_LEFT_FRONT_CORNER_3D: // c
      neighborId = vertexId + this->vertexNeighborC_[localNeighborId];
      break;
    case VertexPosition::BOTTOM_RIGHT_FRONT_CORNER_3D: // d
      neighborId = vertexId + this->vertexNeighborD_[localNeighborId];
      break;
    case VertexPosition::TOP_LEFT_BACK_CORNER_3D: // e
      neighborId = vertexId + this->vertexNeighborE_[localNeighborId];
      break;
    case VertexPosition::TOP_RIGHT_BACK_CORNER_3D: // f
      neighborId = vertexId + this->vertexNeighborF_[localNeighborId];
      break;
    case VertexPosition::BOTTOM_LEFT_BACK_CORNER_3D: // g
      neighborId = vertexId + this->vertexNeighborG_[localNeighborId];
      break;
    case VertexPosition::BOTTOM_RIGHT_BACK_CORNER_3D: // h
      neighborId = vertexId + this->vertexNeighborH_[localNeighborId];
      break;
    case VertexPosition::CENTER_2D:
      neighborId = vertexId + this->vertexNeighbor2dABCD_[localNeighborId];
      break;
    case VertexPosition::TOP_EDGE_2D:
      neighborId = vertexId + this->vertexNeighbor2dAB_[localNeighborId];
      break;
    case VertexPosition::BOTTOM_EDGE_2D:
      neighborId = vertexId + this->vertexNeighbor2dCD_[localNeighborId];
      break;
    case VertexPosition::LEFT_EDGE_2D:
      neighborId = vertexId + this->vertexNeighbor2dAC_[localNeighborId];
      break;
    case VertexPosition::RIGHT_EDGE_2D:
      neighborId = vertexId + this->vertexNeighbor2dBD_[localNeighborId];
      break;
    case VertexPosition::TOP_LEFT_CORNER_2D: // a
      neighborId = vertexId + this->vertexNeighbor2dA_[localNeighborId];
      break;
    case VertexPosition::TOP_RIGHT_CORNER_2D: // b
      neighborId = vertexId + this->vertexNeighbor2dB_[localNeighborId];
      break;
    case VertexPosition::BOTTOM_LEFT_CORNER_2D: // c
      neighborId = vertexId + this->vertexNeighbor2dC_[localNeighborId];
      break;
    case VertexPosition::BOTTOM_RIGHT_CORNER_2D: // d
      neighborId = vertexId + this->vertexNeighbor2dD_[localNeighborId];
      break;
    case VertexPosition::CENTER_1D:
      neighborId = (localNeighborId == 0 ? vertexId + 1 : vertexId - 1);
      break;
    case VertexPosition::LEFT_CORNER_1D:
      neighborId = vertexId + 1;
      break;
    case VertexPosition::RIGHT_CORNER_1D:
      neighborId = vertexId - 1;
      break;
    default:
      neighborId = -1;
      break;
  }

  return 0;
}

const vector<vector<SimplexId>> *
  ImplicitTriangulation::TTK_TRIANGULATION_INTERNAL(getVertexNeighbors)() {
  if(vertexNeighborList_.empty()) {
    Timer t;
    vertexNeighborList_.resize(vertexNumber_);
    for(SimplexId i = 0; i < vertexNumber_; ++i) {
      vertexNeighborList_[i].resize(getVertexNeighborNumber(i));
      for(SimplexId j = 0; j < (SimplexId)vertexNeighborList_[i].size(); ++j)
        getVertexNeighbor(i, j, vertexNeighborList_[i][j]);
    }

    printMsg("Built " + to_string(vertexNumber_) + " vertex neighbors.", 1,
             t.getElapsedTime(), 1);
  }

  return &vertexNeighborList_;
}

SimplexId ImplicitTriangulation::getVertexEdgeNumberInternal(
  const SimplexId &vertexId) const {
  return TTK_TRIANGULATION_INTERNAL(getVertexNeighborNumber)(vertexId);
}

template <typename Derived>
int ImplicitTriangulationCRTP<Derived>::getVertexEdgeInternal(
  const SimplexId &vertexId, const int &localEdgeId, SimplexId &edgeId) const {
#ifndef TTK_ENABLE_KAMIKAZE
  if(localEdgeId < 0 or localEdgeId >= getVertexEdgeNumberInternal(vertexId))
    return -1;
#endif
  //    e--------f
  //   /|       /|
  //  / |      / |
  // a--g-----b--h
  // | /      | /
  // |/       |/
  // c--------d
  //
  // Classement des "Edges" et dans cet ordre:
  // L: largeur (type ab)
  // H: hauteur (type ac)
  // P: profondeur (type ae)
  // D1: diagonale1 (type bc)
  // D2: diagonale2 (type ag)
  // D3: diagonale3 (type be)
  // D4: diagonale4 (type bg)

  const auto &p = this->underlying().getVertexCoords(vertexId);

  switch(this->underlying().getVertexPosition(vertexId)) {
    case VertexPosition::CENTER_3D:
      edgeId = getVertexEdgeABCDEFGH(p.data(), localEdgeId);
      break;
    case VertexPosition::FRONT_FACE_3D:
      edgeId = getVertexEdgeABDC(p.data(), localEdgeId);
      break;
    case VertexPosition::BACK_FACE_3D:
      edgeId = getVertexEdgeEFHG(p.data(), localEdgeId);
      break;
    case VertexPosition::TOP_FACE_3D:
      edgeId = getVertexEdgeAEFB(p.data(), localEdgeId);
      break;
    case VertexPosition::BOTTOM_FACE_3D:
      edgeId = getVertexEdgeGHDC(p.data(), localEdgeId);
      break;
    case VertexPosition::LEFT_FACE_3D:
      edgeId = getVertexEdgeAEGC(p.data(), localEdgeId);
      break;
    case VertexPosition::RIGHT_FACE_3D:
      edgeId = getVertexEdgeBFHD(p.data(), localEdgeId);
      break;
    case VertexPosition::TOP_FRONT_EDGE_3D: // ab
      edgeId = getVertexEdgeAB(p.data(), localEdgeId);
      break;
    case VertexPosition::BOTTOM_FRONT_EDGE_3D: // cd
      edgeId = getVertexEdgeCD(p.data(), localEdgeId);
      break;
    case VertexPosition::LEFT_FRONT_EDGE_3D: // ac
      edgeId = getVertexEdgeAC(p.data(), localEdgeId);
      break;
    case VertexPosition::RIGHT_FRONT_EDGE_3D: // bd
      edgeId = getVertexEdgeBD(p.data(), localEdgeId);
      break;
    case VertexPosition::TOP_BACK_EDGE_3D: // ef
      edgeId = getVertexEdgeEF(p.data(), localEdgeId);
      break;
    case VertexPosition::BOTTOM_BACK_EDGE_3D: // gh
      edgeId = getVertexEdgeGH(p.data(), localEdgeId);
      break;
    case VertexPosition::LEFT_BACK_EDGE_3D: // eg
      edgeId = getVertexEdgeEG(p.data(), localEdgeId);
      break;
    case VertexPosition::RIGHT_BACK_EDGE_3D: // fh
      edgeId = getVertexEdgeFH(p.data(), localEdgeId);
      break;
    case VertexPosition::TOP_LEFT_EDGE_3D: // ae
      edgeId = getVertexEdgeAE(p.data(), localEdgeId);
      break;
    case VertexPosition::TOP_RIGHT_EDGE_3D: // bf
      edgeId = getVertexEdgeBF(p.data(), localEdgeId);
      break;
    case VertexPosition::BOTTOM_LEFT_EDGE_3D: // cg
      edgeId = getVertexEdgeCG(p.data(), localEdgeId);
      break;
    case VertexPosition::BOTTOM_RIGHT_EDGE_3D: // dh
      edgeId = getVertexEdgeDH(p.data(), localEdgeId);
      break;
    case VertexPosition::TOP_LEFT_FRONT_CORNER_3D: // a
      edgeId = getVertexEdgeA(p.data(), localEdgeId);
      break;
    case VertexPosition::TOP_RIGHT_FRONT_CORNER_3D: // b
      edgeId = getVertexEdgeB(p.data(), localEdgeId);
      break;
    case VertexPosition::BOTTOM_LEFT_FRONT_CORNER_3D: // c
      edgeId = getVertexEdgeC(p.data(), localEdgeId);
      break;
    case VertexPosition::BOTTOM_RIGHT_FRONT_CORNER_3D: // d
      edgeId = getVertexEdgeD(p.data(), localEdgeId);
      break;
    case VertexPosition::TOP_LEFT_BACK_CORNER_3D: // e
      edgeId = getVertexEdgeE(p.data(), localEdgeId);
      break;
    case VertexPosition::TOP_RIGHT_BACK_CORNER_3D: // f
      edgeId = getVertexEdgeF(p.data(), localEdgeId);
      break;
    case VertexPosition::BOTTOM_LEFT_BACK_CORNER_3D: // g
      edgeId = getVertexEdgeG(p.data(), localEdgeId);
      break;
    case VertexPosition::BOTTOM_RIGHT_BACK_CORNER_3D: // h
      edgeId = getVertexEdgeH(p.data(), localEdgeId);
      break;
    case VertexPosition::CENTER_2D:
      edgeId = getVertexEdge2dABCD(p.data(), localEdgeId);
      break;
    case VertexPosition::TOP_EDGE_2D:
      edgeId = getVertexEdge2dAB(p.data(), localEdgeId);
      break;
    case VertexPosition::BOTTOM_EDGE_2D:
      edgeId = getVertexEdge2dCD(p.data(), localEdgeId);
      break;
    case VertexPosition::LEFT_EDGE_2D:
      edgeId = getVertexEdge2dAC(p.data(), localEdgeId);
      break;
    case VertexPosition::RIGHT_EDGE_2D:
      edgeId = getVertexEdge2dBD(p.data(), localEdgeId);
      break;
    case VertexPosition::TOP_LEFT_CORNER_2D: // a
      edgeId = getVertexEdge2dA(p.data(), localEdgeId);
      break;
    case VertexPosition::TOP_RIGHT_CORNER_2D: // b
      edgeId = getVertexEdge2dB(p.data(), localEdgeId);
      break;
    case VertexPosition::BOTTOM_LEFT_CORNER_2D: // c
      edgeId = getVertexEdge2dC(p.data(), localEdgeId);
      break;
    case VertexPosition::BOTTOM_RIGHT_CORNER_2D: // d
      edgeId = getVertexEdge2dD(p.data(), localEdgeId);
      break;
    case VertexPosition::CENTER_1D:
      edgeId = (localEdgeId == 0 ? vertexId : vertexId - 1);
      break;
    case VertexPosition::LEFT_CORNER_1D:
      edgeId = vertexId;
      break;
    case VertexPosition::RIGHT_CORNER_1D:
      edgeId = vertexId - 1;
      break;
    default:
      edgeId = -1;
  }

  return 0;
}

const vector<vector<SimplexId>> *
  ImplicitTriangulation::getVertexEdgesInternal() {
  if(vertexEdgeList_.empty()) {
    Timer t;

    vertexEdgeList_.resize(vertexNumber_);
    for(SimplexId i = 0; i < vertexNumber_; ++i) {
      vertexEdgeList_[i].resize(getVertexEdgeNumberInternal(i));
      for(SimplexId j = 0; j < (SimplexId)vertexEdgeList_[i].size(); ++j)
        getVertexEdgeInternal(i, j, vertexEdgeList_[i][j]);
    }

    printMsg("Built " + to_string(vertexNumber_) + " vertex edges.", 1,
             t.getElapsedTime(), 1);
  }

  return &vertexEdgeList_;
}

template <typename Derived>
SimplexId ImplicitTriangulationCRTP<Derived>::getVertexTriangleNumberInternal(
  const SimplexId &vertexId) const {
#ifndef TTK_ENABLE_KAMIKAZE
  if(vertexId < 0 or vertexId >= vertexNumber_)
    return -1;
#endif

  switch(this->underlying().getVertexPosition(vertexId)) {
    case VertexPosition::CENTER_3D:
      return 36;
    case VertexPosition::FRONT_FACE_3D:
    case VertexPosition::BACK_FACE_3D:
    case VertexPosition::TOP_FACE_3D:
    case VertexPosition::BOTTOM_FACE_3D:
    case VertexPosition::LEFT_FACE_3D:
    case VertexPosition::RIGHT_FACE_3D:
      return 21;
    case VertexPosition::TOP_FRONT_EDGE_3D: // ab
    case VertexPosition::RIGHT_FRONT_EDGE_3D: // bd
    case VertexPosition::BOTTOM_BACK_EDGE_3D: // gh
    case VertexPosition::LEFT_BACK_EDGE_3D: // eg
    case VertexPosition::BOTTOM_LEFT_EDGE_3D: // cg
    case VertexPosition::TOP_RIGHT_EDGE_3D: // bf
      return 15;
    case VertexPosition::TOP_RIGHT_FRONT_CORNER_3D: // b
    case VertexPosition::BOTTOM_LEFT_BACK_CORNER_3D: // g
      return 12;
    case VertexPosition::TOP_BACK_EDGE_3D: // ef
    case VertexPosition::BOTTOM_FRONT_EDGE_3D: // cd
    case VertexPosition::LEFT_FRONT_EDGE_3D: // ac
    case VertexPosition::TOP_LEFT_EDGE_3D: // ae
    case VertexPosition::RIGHT_BACK_EDGE_3D: // fh
    case VertexPosition::BOTTOM_RIGHT_EDGE_3D: // dh
      return 9;
    case VertexPosition::TOP_LEFT_FRONT_CORNER_3D: // a
    case VertexPosition::BOTTOM_LEFT_FRONT_CORNER_3D: // c
    case VertexPosition::BOTTOM_RIGHT_FRONT_CORNER_3D: // d
    case VertexPosition::TOP_LEFT_BACK_CORNER_3D: // e
    case VertexPosition::TOP_RIGHT_BACK_CORNER_3D: // f
    case VertexPosition::BOTTOM_RIGHT_BACK_CORNER_3D: // h
      return 5;
    default: // 1D + 2D
      break;
  }

  return 0;
}

template <typename Derived>
int ImplicitTriangulationCRTP<Derived>::getVertexTriangleInternal(
  const SimplexId &vertexId,
  const int &localTriangleId,
  SimplexId &triangleId) const {
#ifndef TTK_ENABLE_KAMIKAZE
  if(localTriangleId < 0
     or localTriangleId >= getVertexTriangleNumberInternal(vertexId))
    return -1;
#endif

  const auto &p = this->underlying().getVertexCoords(vertexId);

  switch(this->underlying().getVertexPosition(vertexId)) {
    case VertexPosition::CENTER_3D:
      triangleId = getVertexTriangleABCDEFGH(p.data(), localTriangleId);
      break;
    case VertexPosition::FRONT_FACE_3D:
      triangleId = getVertexTriangleABDC(p.data(), localTriangleId);
      break;
    case VertexPosition::BACK_FACE_3D:
      triangleId = getVertexTriangleEFHG(p.data(), localTriangleId);
      break;
    case VertexPosition::TOP_FACE_3D:
      triangleId = getVertexTriangleAEFB(p.data(), localTriangleId);
      break;
    case VertexPosition::BOTTOM_FACE_3D:
      triangleId = getVertexTriangleGHDC(p.data(), localTriangleId);
      break;
    case VertexPosition::LEFT_FACE_3D:
      triangleId = getVertexTriangleAEGC(p.data(), localTriangleId);
      break;
    case VertexPosition::RIGHT_FACE_3D:
      triangleId = getVertexTriangleBFHD(p.data(), localTriangleId);
      break;
    case VertexPosition::TOP_FRONT_EDGE_3D: // ab
      triangleId = getVertexTriangleAB(p.data(), localTriangleId);
      break;
    case VertexPosition::BOTTOM_FRONT_EDGE_3D: // cd
      triangleId = getVertexTriangleCD(p.data(), localTriangleId);
      break;
    case VertexPosition::LEFT_FRONT_EDGE_3D: // ac
      triangleId = getVertexTriangleAC(p.data(), localTriangleId);
      break;
    case VertexPosition::RIGHT_FRONT_EDGE_3D: // bd
      triangleId = getVertexTriangleBD(p.data(), localTriangleId);
      break;
    case VertexPosition::TOP_BACK_EDGE_3D: // ef
      triangleId = getVertexTriangleEF(p.data(), localTriangleId);
      break;
    case VertexPosition::BOTTOM_BACK_EDGE_3D: // gh
      triangleId = getVertexTriangleGH(p.data(), localTriangleId);
      break;
    case VertexPosition::LEFT_BACK_EDGE_3D: // eg
      triangleId = getVertexTriangleEG(p.data(), localTriangleId);
      break;
    case VertexPosition::RIGHT_BACK_EDGE_3D: // fh
      triangleId = getVertexTriangleFH(p.data(), localTriangleId);
      break;
    case VertexPosition::TOP_LEFT_EDGE_3D: // ae
      triangleId = getVertexTriangleAE(p.data(), localTriangleId);
      break;
    case VertexPosition::TOP_RIGHT_EDGE_3D: // bf
      triangleId = getVertexTriangleBF(p.data(), localTriangleId);
      break;
    case VertexPosition::BOTTOM_LEFT_EDGE_3D: // cg
      triangleId = getVertexTriangleCG(p.data(), localTriangleId);
      break;
    case VertexPosition::BOTTOM_RIGHT_EDGE_3D: // dh
      triangleId = getVertexTriangleDH(p.data(), localTriangleId);
      break;
    case VertexPosition::TOP_LEFT_FRONT_CORNER_3D: // a
      triangleId = getVertexTriangleA(p.data(), localTriangleId);
      break;
    case VertexPosition::TOP_RIGHT_FRONT_CORNER_3D: // b
      triangleId = getVertexTriangleB(p.data(), localTriangleId);
      break;
    case VertexPosition::BOTTOM_LEFT_FRONT_CORNER_3D: // c
      triangleId = getVertexTriangleC(p.data(), localTriangleId);
      break;
    case VertexPosition::BOTTOM_RIGHT_FRONT_CORNER_3D: // d
      triangleId = getVertexTriangleD(p.data(), localTriangleId);
      break;
    case VertexPosition::TOP_LEFT_BACK_CORNER_3D: // e
      triangleId = getVertexTriangleE(p.data(), localTriangleId);
      break;
    case VertexPosition::TOP_RIGHT_BACK_CORNER_3D: // f
      triangleId = getVertexTriangleF(p.data(), localTriangleId);
      break;
    case VertexPosition::BOTTOM_LEFT_BACK_CORNER_3D: // g
      triangleId = getVertexTriangleG(p.data(), localTriangleId);
      break;
    case VertexPosition::BOTTOM_RIGHT_BACK_CORNER_3D: // h
      triangleId = getVertexTriangleH(p.data(), localTriangleId);
      break;
    default: // 1D + 2D
      triangleId = -1;
      break;
  }

  return 0;
}

const vector<vector<SimplexId>> *
  ImplicitTriangulation::getVertexTrianglesInternal() {
  if(vertexTriangleList_.empty()) {
    Timer t;

    vertexTriangleList_.resize(vertexNumber_);
    for(SimplexId i = 0; i < vertexNumber_; ++i) {
      vertexTriangleList_[i].resize(getVertexTriangleNumberInternal(i));
      for(SimplexId j = 0; j < (SimplexId)vertexTriangleList_[i].size(); ++j)
        getVertexTriangleInternal(i, j, vertexTriangleList_[i][j]);
    }

    printMsg("Built " + to_string(vertexNumber_) + " vertex triangles.", 1,
             t.getElapsedTime(), 1);
  }

  return &vertexTriangleList_;
}

SimplexId ImplicitTriangulation::TTK_TRIANGULATION_INTERNAL(
  getVertexLinkNumber)(const SimplexId &vertexId) const {
  return TTK_TRIANGULATION_INTERNAL(getVertexStarNumber)(vertexId);
}

template <typename Derived>
int ImplicitTriangulationCRTP<Derived>::TTK_TRIANGULATION_INTERNAL(
  getVertexLink)(const SimplexId &vertexId,
                 const int &localLinkId,
                 SimplexId &linkId) const {

#ifndef TTK_ENABLE_KAMIKAZE
  if(localLinkId < 0 or localLinkId >= getVertexLinkNumber(vertexId))
    return -1;
#endif // !TTK_ENABLE_KAMIKAZE

  const auto &p = this->underlying().getVertexCoords(vertexId);

  switch(this->underlying().getVertexPosition(vertexId)) {
    case VertexPosition::CENTER_3D:
      linkId = getVertexLinkABCDEFGH(p.data(), localLinkId);
      break;
    case VertexPosition::FRONT_FACE_3D:
      linkId = getVertexLinkABDC(p.data(), localLinkId);
      break;
    case VertexPosition::BACK_FACE_3D:
      linkId = getVertexLinkEFHG(p.data(), localLinkId);
      break;
    case VertexPosition::TOP_FACE_3D:
      linkId = getVertexLinkAEFB(p.data(), localLinkId);
      break;
    case VertexPosition::BOTTOM_FACE_3D:
      linkId = getVertexLinkGHDC(p.data(), localLinkId);
      break;
    case VertexPosition::LEFT_FACE_3D:
      linkId = getVertexLinkAEGC(p.data(), localLinkId);
      break;
    case VertexPosition::RIGHT_FACE_3D:
      linkId = getVertexLinkBFHD(p.data(), localLinkId);
      break;
    case VertexPosition::TOP_FRONT_EDGE_3D: // ab
      linkId = getVertexLinkAB(p.data(), localLinkId);
      break;
    case VertexPosition::BOTTOM_FRONT_EDGE_3D: // cd
      linkId = getVertexLinkCD(p.data(), localLinkId);
      break;
    case VertexPosition::LEFT_FRONT_EDGE_3D: // ac
      linkId = getVertexLinkAC(p.data(), localLinkId);
      break;
    case VertexPosition::RIGHT_FRONT_EDGE_3D: // bd
      linkId = getVertexLinkBD(p.data(), localLinkId);
      break;
    case VertexPosition::TOP_BACK_EDGE_3D: // ef
      linkId = getVertexLinkEF(p.data(), localLinkId);
      break;
    case VertexPosition::BOTTOM_BACK_EDGE_3D: // gh
      linkId = getVertexLinkGH(p.data(), localLinkId);
      break;
    case VertexPosition::LEFT_BACK_EDGE_3D: // eg
      linkId = getVertexLinkEG(p.data(), localLinkId);
      break;
    case VertexPosition::RIGHT_BACK_EDGE_3D: // fh
      linkId = getVertexLinkFH(p.data(), localLinkId);
      break;
    case VertexPosition::TOP_LEFT_EDGE_3D: // ae
      linkId = getVertexLinkAE(p.data(), localLinkId);
      break;
    case VertexPosition::TOP_RIGHT_EDGE_3D: // bf
      linkId = getVertexLinkBF(p.data(), localLinkId);
      break;
    case VertexPosition::BOTTOM_LEFT_EDGE_3D: // cg
      linkId = getVertexLinkCG(p.data(), localLinkId);
      break;
    case VertexPosition::BOTTOM_RIGHT_EDGE_3D: // dh
      linkId = getVertexLinkDH(p.data(), localLinkId);
      break;
    case VertexPosition::TOP_LEFT_FRONT_CORNER_3D: // a
      linkId = getVertexLinkA(p.data(), localLinkId);
      break;
    case VertexPosition::TOP_RIGHT_FRONT_CORNER_3D: // b
      linkId = getVertexLinkB(p.data(), localLinkId);
      break;
    case VertexPosition::BOTTOM_LEFT_FRONT_CORNER_3D: // c
      linkId = getVertexLinkC(p.data(), localLinkId);
      break;
    case VertexPosition::BOTTOM_RIGHT_FRONT_CORNER_3D: // d
      linkId = getVertexLinkD(p.data(), localLinkId);
      break;
    case VertexPosition::TOP_LEFT_BACK_CORNER_3D: // e
      linkId = getVertexLinkE(p.data(), localLinkId);
      break;
    case VertexPosition::TOP_RIGHT_BACK_CORNER_3D: // f
      linkId = getVertexLinkF(p.data(), localLinkId);
      break;
    case VertexPosition::BOTTOM_LEFT_BACK_CORNER_3D: // g
      linkId = getVertexLinkG(p.data(), localLinkId);
      break;
    case VertexPosition::BOTTOM_RIGHT_BACK_CORNER_3D: // h
      linkId = getVertexLinkH(p.data(), localLinkId);
      break;
    case VertexPosition::CENTER_2D:
      linkId = getVertexLink2dABCD(p.data(), localLinkId);
      break;
    case VertexPosition::TOP_EDGE_2D:
      linkId = getVertexLink2dAB(p.data(), localLinkId);
      break;
    case VertexPosition::BOTTOM_EDGE_2D:
      linkId = getVertexLink2dCD(p.data(), localLinkId);
      break;
    case VertexPosition::LEFT_EDGE_2D:
      linkId = getVertexLink2dAC(p.data(), localLinkId);
      break;
    case VertexPosition::RIGHT_EDGE_2D:
      linkId = getVertexLink2dBD(p.data(), localLinkId);
      break;
    case VertexPosition::TOP_LEFT_CORNER_2D: // a
      linkId = getVertexLink2dA(p.data(), localLinkId);
      break;
    case VertexPosition::TOP_RIGHT_CORNER_2D: // b
      linkId = getVertexLink2dB(p.data(), localLinkId);
      break;
    case VertexPosition::BOTTOM_LEFT_CORNER_2D: // c
      linkId = getVertexLink2dC(p.data(), localLinkId);
      break;
    case VertexPosition::BOTTOM_RIGHT_CORNER_2D: // d
      linkId = getVertexLink2dD(p.data(), localLinkId);
      break;
    default: // 1D
      linkId = -1;
      break;
  };

  return 0;
}

const vector<vector<SimplexId>> *
  ImplicitTriangulation::TTK_TRIANGULATION_INTERNAL(getVertexLinks)() {
  if(vertexLinkList_.empty()) {
    Timer t;

    vertexLinkList_.resize(vertexNumber_);
    for(SimplexId i = 0; i < vertexNumber_; ++i) {
      vertexLinkList_[i].resize(getVertexLinkNumber(i));
      for(SimplexId j = 0; j < (SimplexId)vertexLinkList_[i].size(); ++j)
        getVertexLink(i, j, vertexLinkList_[i][j]);
    }

    printMsg("Built " + to_string(vertexNumber_) + " vertex links.", 1,
             t.getElapsedTime(), 1);
  }

  return &vertexLinkList_;
}

template <typename Derived>
SimplexId ImplicitTriangulationCRTP<Derived>::TTK_TRIANGULATION_INTERNAL(
  getVertexStarNumber)(const SimplexId &vertexId) const {

#ifndef TTK_ENABLE_KAMIKAZE
  if(vertexId < 0 or vertexId >= vertexNumber_)
    return -1;
#endif // !TTK_ENABLE_KAMIKAZE

  switch(this->underlying().getVertexPosition(vertexId)) {
    case VertexPosition::CENTER_3D:
      return 24;
    case VertexPosition::FRONT_FACE_3D:
    case VertexPosition::BACK_FACE_3D:
    case VertexPosition::TOP_FACE_3D:
    case VertexPosition::BOTTOM_FACE_3D:
    case VertexPosition::LEFT_FACE_3D:
    case VertexPosition::RIGHT_FACE_3D:
      return 12;
    case VertexPosition::TOP_FRONT_EDGE_3D: // ab
    case VertexPosition::RIGHT_FRONT_EDGE_3D: // bd
    case VertexPosition::BOTTOM_BACK_EDGE_3D: // gh
    case VertexPosition::LEFT_BACK_EDGE_3D: // eg
    case VertexPosition::BOTTOM_LEFT_EDGE_3D: // cg
    case VertexPosition::TOP_RIGHT_EDGE_3D: // bf
      return 8;
    case VertexPosition::TOP_RIGHT_FRONT_CORNER_3D: // b
    case VertexPosition::BOTTOM_LEFT_BACK_CORNER_3D: // g
    case VertexPosition::CENTER_2D:
      return 6;
    case VertexPosition::TOP_BACK_EDGE_3D: // ef
    case VertexPosition::BOTTOM_FRONT_EDGE_3D: // cd
    case VertexPosition::LEFT_FRONT_EDGE_3D: // ac
    case VertexPosition::TOP_LEFT_EDGE_3D: // ae
    case VertexPosition::RIGHT_BACK_EDGE_3D: // fh
    case VertexPosition::BOTTOM_RIGHT_EDGE_3D: // dh
      return 4;
    case VertexPosition::TOP_EDGE_2D: // ab
    case VertexPosition::BOTTOM_EDGE_2D: // cd
    case VertexPosition::LEFT_EDGE_2D: // ac
    case VertexPosition::RIGHT_EDGE_2D: // bd
      return 3;
    case VertexPosition::TOP_LEFT_FRONT_CORNER_3D: // a
    case VertexPosition::BOTTOM_LEFT_FRONT_CORNER_3D: // c
    case VertexPosition::BOTTOM_RIGHT_FRONT_CORNER_3D: // d
    case VertexPosition::TOP_LEFT_BACK_CORNER_3D: // e
    case VertexPosition::TOP_RIGHT_BACK_CORNER_3D: // f
    case VertexPosition::BOTTOM_RIGHT_BACK_CORNER_3D: // h
    case VertexPosition::TOP_RIGHT_CORNER_2D: // b
    case VertexPosition::BOTTOM_LEFT_CORNER_2D: // c
      return 2;
    case VertexPosition::TOP_LEFT_CORNER_2D: // a
    case VertexPosition::BOTTOM_RIGHT_CORNER_2D: // d
      return 1;
    default: // 1D
      break;
  }

  return 0;
}

template <typename Derived>
int ImplicitTriangulationCRTP<Derived>::TTK_TRIANGULATION_INTERNAL(
  getVertexStar)(const SimplexId &vertexId,
                 const int &localStarId,
                 SimplexId &starId) const {

#ifndef TTK_ENABLE_KAMIKAZE
  if(localStarId < 0 or localStarId >= getVertexStarNumber(vertexId))
    return -1;
#endif // !TTK_ENABLE_KAMIKAZE

  const auto &p = this->underlying().getVertexCoords(vertexId);

  switch(this->underlying().getVertexPosition(vertexId)) {
    case VertexPosition::CENTER_3D:
      starId = getVertexStarABCDEFGH(p.data(), localStarId);
      break;
    case VertexPosition::FRONT_FACE_3D:
      starId = getVertexStarABDC(p.data(), localStarId);
      break;
    case VertexPosition::BACK_FACE_3D:
      starId = getVertexStarEFHG(p.data(), localStarId);
      break;
    case VertexPosition::TOP_FACE_3D:
      starId = getVertexStarAEFB(p.data(), localStarId);
      break;
    case VertexPosition::BOTTOM_FACE_3D:
      starId = getVertexStarGHDC(p.data(), localStarId);
      break;
    case VertexPosition::LEFT_FACE_3D:
      starId = getVertexStarAEGC(p.data(), localStarId);
      break;
    case VertexPosition::RIGHT_FACE_3D:
      starId = getVertexStarBFHD(p.data(), localStarId);
      break;
    case VertexPosition::TOP_FRONT_EDGE_3D: // ab
      starId = getVertexStarAB(p.data(), localStarId);
      break;
    case VertexPosition::BOTTOM_FRONT_EDGE_3D: // cd
      starId = getVertexStarCD(p.data(), localStarId);
      break;
    case VertexPosition::LEFT_FRONT_EDGE_3D: // ac
      starId = getVertexStarAC(p.data(), localStarId);
      break;
    case VertexPosition::RIGHT_FRONT_EDGE_3D: // bd
      starId = getVertexStarBD(p.data(), localStarId);
      break;
    case VertexPosition::TOP_BACK_EDGE_3D: // ef
      starId = getVertexStarEF(p.data(), localStarId);
      break;
    case VertexPosition::BOTTOM_BACK_EDGE_3D: // gh
      starId = getVertexStarGH(p.data(), localStarId);
      break;
    case VertexPosition::LEFT_BACK_EDGE_3D: // eg
      starId = getVertexStarEG(p.data(), localStarId);
      break;
    case VertexPosition::RIGHT_BACK_EDGE_3D: // fh
      starId = getVertexStarFH(p.data(), localStarId);
      break;
    case VertexPosition::TOP_LEFT_EDGE_3D: // ae
      starId = getVertexStarAE(p.data(), localStarId);
      break;
    case VertexPosition::TOP_RIGHT_EDGE_3D: // bf
      starId = getVertexStarBF(p.data(), localStarId);
      break;
    case VertexPosition::BOTTOM_LEFT_EDGE_3D: // cg
      starId = getVertexStarCG(p.data(), localStarId);
      break;
    case VertexPosition::BOTTOM_RIGHT_EDGE_3D: // dh
      starId = getVertexStarDH(p.data(), localStarId);
      break;
    case VertexPosition::TOP_LEFT_FRONT_CORNER_3D: // a
      starId = getVertexStarA(p.data(), localStarId);
      break;
    case VertexPosition::TOP_RIGHT_FRONT_CORNER_3D: // b
      starId = getVertexStarB(p.data(), localStarId);
      break;
    case VertexPosition::BOTTOM_LEFT_FRONT_CORNER_3D: // c
      starId = getVertexStarC(p.data(), localStarId);
      break;
    case VertexPosition::BOTTOM_RIGHT_FRONT_CORNER_3D: // d
      starId = getVertexStarD(p.data(), localStarId);
      break;
    case VertexPosition::TOP_LEFT_BACK_CORNER_3D: // e
      starId = getVertexStarE(p.data(), localStarId);
      break;
    case VertexPosition::TOP_RIGHT_BACK_CORNER_3D: // f
      starId = getVertexStarF(p.data(), localStarId);
      break;
    case VertexPosition::BOTTOM_LEFT_BACK_CORNER_3D: // g
      starId = getVertexStarG(p.data(), localStarId);
      break;
    case VertexPosition::BOTTOM_RIGHT_BACK_CORNER_3D: // h
      starId = getVertexStarH(p.data(), localStarId);
      break;
    case VertexPosition::CENTER_2D:
      starId = getVertexStar2dABCD(p.data(), localStarId);
      break;
    case VertexPosition::TOP_EDGE_2D:
      starId = getVertexStar2dAB(p.data(), localStarId);
      break;
    case VertexPosition::BOTTOM_EDGE_2D:
      starId = getVertexStar2dCD(p.data(), localStarId);
      break;
    case VertexPosition::LEFT_EDGE_2D:
      starId = getVertexStar2dAC(p.data(), localStarId);
      break;
    case VertexPosition::RIGHT_EDGE_2D:
      starId = getVertexStar2dBD(p.data(), localStarId);
      break;
    case VertexPosition::TOP_LEFT_CORNER_2D: // a
      starId = getVertexStar2dA(p.data(), localStarId);
      break;
    case VertexPosition::TOP_RIGHT_CORNER_2D: // b
      starId = getVertexStar2dB(p.data(), localStarId);
      break;
    case VertexPosition::BOTTOM_LEFT_CORNER_2D: // c
      starId = getVertexStar2dC(p.data(), localStarId);
      break;
    case VertexPosition::BOTTOM_RIGHT_CORNER_2D: // d
      starId = getVertexStar2dD(p.data(), localStarId);
      break;
    default: // 1D
      starId = -1;
      break;
  }

  return 0;
}

const vector<vector<SimplexId>> *
  ImplicitTriangulation::TTK_TRIANGULATION_INTERNAL(getVertexStars)() {

  if(vertexStarList_.empty()) {
    Timer t;
    vertexStarList_.resize(vertexNumber_);
    for(SimplexId i = 0; i < vertexNumber_; ++i) {
      vertexStarList_[i].resize(getVertexStarNumber(i));
      for(SimplexId j = 0; j < (SimplexId)vertexStarList_[i].size(); ++j)
        getVertexStar(i, j, vertexStarList_[i][j]);
    }

    printMsg("Built " + to_string(vertexNumber_) + " vertex stars.", 1,
             t.getElapsedTime(), 1);
  }

  return &vertexStarList_;
}

template <typename Derived>
int ImplicitTriangulationCRTP<Derived>::TTK_TRIANGULATION_INTERNAL(
  getVertexPoint)(const SimplexId &vertexId,
                  float &x,
                  float &y,
                  float &z) const {

  if(dimensionality_ == 3) {
    const auto &p = this->underlying().getVertexCoords(vertexId);

    x = origin_[0] + spacing_[0] * p[0];
    y = origin_[1] + spacing_[1] * p[1];
    z = origin_[2] + spacing_[2] * p[2];
  } else if(dimensionality_ == 2) {
    const auto &p = this->underlying().getVertexCoords(vertexId);

    if(dimensions_[0] > 1 and dimensions_[1] > 1) {
      x = origin_[0] + spacing_[0] * p[0];
      y = origin_[1] + spacing_[1] * p[1];
      z = origin_[2];
    } else if(dimensions_[1] > 1 and dimensions_[2] > 1) {
      x = origin_[0];
      y = origin_[1] + spacing_[1] * p[0];
      z = origin_[2] + spacing_[2] * p[1];
    } else if(dimensions_[0] > 1 and dimensions_[2] > 1) {
      x = origin_[0] + spacing_[0] * p[0];
      y = origin_[1];
      z = origin_[2] + spacing_[2] * p[1];
    }
  } else if(dimensionality_ == 1) {
    if(dimensions_[0] > 1) {
      x = origin_[0] + spacing_[0] * vertexId;
      y = origin_[1];
      z = origin_[2];
    } else if(dimensions_[1] > 1) {
      x = origin_[0];
      y = origin_[1] + spacing_[1] * vertexId;
      z = origin_[2];
    } else if(dimensions_[2] > 1) {
      x = origin_[0];
      y = origin_[1];
      z = origin_[2] + spacing_[2] * vertexId;
    }
  }

  return 0;
}

template <typename Derived>
int ImplicitTriangulationCRTP<Derived>::getEdgeVertexInternal(
  const SimplexId &edgeId,
  const int &localVertexId,
  SimplexId &vertexId) const {
#ifndef TTK_ENABLE_KAMIKAZE
  if(edgeId < 0 or edgeId >= edgeNumber_)
    return -1;
  if(localVertexId < 0 or localVertexId >= 2)
    return -2;
#endif

  const auto &p = this->underlying().getEdgeCoords(edgeId);

  const auto helper3d = [&](const SimplexId a, const SimplexId b) -> SimplexId {
    if(isAccelerated_) {
      const auto tmp = p[0] + (p[1] << div_[0]) + (p[2] << div_[1]);
      return (localVertexId == 0) ? tmp + a : tmp + b;
    } else {
      const auto tmp = p[0] + (p[1] * vshift_[0]) + (p[2] * vshift_[1]);
      return (localVertexId == 0) ? tmp + a : tmp + b;
    }
  };

  const auto helper2d = [&](const SimplexId a, const SimplexId b) -> SimplexId {
    if(isAccelerated_) {
      const auto tmp = p[0] + (p[1] << div_[0]);
      return localVertexId == 0 ? tmp + a : tmp + b;
    } else {
      const auto tmp = p[0] + (p[1] * vshift_[0]);
      return localVertexId == 0 ? tmp + a : tmp + b;
    }
  };

  switch(this->underlying().getEdgePosition(edgeId)) {
  CASE_EDGE_POSITION_L_3D:
    vertexId = helper3d(0, 1);
    break;
  CASE_EDGE_POSITION_H_3D:
    vertexId = helper3d(0, vshift_[0]);
    break;
  CASE_EDGE_POSITION_P_3D:
    vertexId = helper3d(0, vshift_[1]);
    break;
  CASE_EDGE_POSITION_D1_3D:
    vertexId = helper3d(1, vshift_[0]);
    break;
  CASE_EDGE_POSITION_D2_3D:
    vertexId = helper3d(0, vshift_[0] + vshift_[1]);
    break;
  CASE_EDGE_POSITION_D3_3D:
    vertexId = helper3d(1, vshift_[1]);
    break;
    case EdgePosition::D4_3D:
      vertexId = helper3d(1, vshift_[0] + vshift_[1]);
      break;

    CASE_EDGE_POSITION_L_2D:
      vertexId = helper2d(0, 1);
      break;
    CASE_EDGE_POSITION_H_2D:
      vertexId = helper2d(0, vshift_[0]);
      break;
    case EdgePosition::D1_2D:
      vertexId = helper2d(1, vshift_[0]);
      break;

    case EdgePosition::FIRST_EDGE_1D:
      vertexId = localVertexId == 0 ? 0 : 1;
      break;
    case EdgePosition::LAST_EDGE_1D:
      vertexId = localVertexId == 0 ? edgeNumber_ - 1 : edgeNumber_;
      break;
    case EdgePosition::CENTER_1D:
      vertexId = localVertexId == 0 ? edgeId : edgeId + 1;
      break;
  }

  return 0;
}

const vector<std::array<SimplexId, 2>> *
  ImplicitTriangulation::TTK_TRIANGULATION_INTERNAL(getEdges)() {

  if(edgeList_.empty()) {
    Timer t;

    edgeList_.resize(edgeNumber_);
    for(SimplexId i = 0; i < edgeNumber_; ++i) {
      SimplexId id0, id1;
      getEdgeVertexInternal(i, 0, id0);
      getEdgeVertexInternal(i, 1, id1);
      edgeList_[i] = {id0, id1};
    }

    printMsg(
      "Built " + to_string(edgeNumber_) + " edges.", 1, t.getElapsedTime(), 1);
  }

  return &edgeList_;
}

template <typename Derived>
SimplexId ImplicitTriangulationCRTP<Derived>::getEdgeTriangleNumberInternal(
  const SimplexId &edgeId) const {
#ifndef TTK_ENABLE_KAMIKAZE
  if(edgeId < 0 or edgeId >= edgeNumber_)
    return -1;
#endif

  switch(this->underlying().getEdgePosition(edgeId)) {
    case EdgePosition::L_xnn_3D:
    case EdgePosition::H_nyn_3D:
    case EdgePosition::P_nnz_3D:
    case EdgePosition::D4_3D:
      return 6;
    case EdgePosition::L_x0n_3D:
    case EdgePosition::L_xNn_3D:
    case EdgePosition::L_xn0_3D:
    case EdgePosition::L_xnN_3D:
    case EdgePosition::H_ny0_3D:
    case EdgePosition::H_nyN_3D:
    case EdgePosition::H_0yn_3D:
    case EdgePosition::H_Nyn_3D:
    case EdgePosition::P_n0z_3D:
    case EdgePosition::P_nNz_3D:
    case EdgePosition::P_0nz_3D:
    case EdgePosition::P_Nnz_3D:
    case EdgePosition::D1_xyn_3D:
    case EdgePosition::D2_nyz_3D:
    case EdgePosition::D3_xnz_3D:
      return 4;
    case EdgePosition::L_x00_3D:
    case EdgePosition::L_xNN_3D:
    case EdgePosition::H_0yN_3D:
    case EdgePosition::H_Ny0_3D:
    case EdgePosition::P_0Nz_3D:
    case EdgePosition::P_N0z_3D:
    case EdgePosition::D1_xy0_3D:
    case EdgePosition::D1_xyN_3D:
    case EdgePosition::D2_0yz_3D:
    case EdgePosition::D2_Nyz_3D:
    case EdgePosition::D3_x0z_3D:
    case EdgePosition::D3_xNz_3D:
      return 3;
    case EdgePosition::L_xN0_3D:
    case EdgePosition::L_x0N_3D:
    case EdgePosition::H_0y0_3D:
    case EdgePosition::H_NyN_3D:
    case EdgePosition::P_00z_3D:
    case EdgePosition::P_NNz_3D:
    case EdgePosition::L_xn_2D:
    case EdgePosition::H_ny_2D:
    case EdgePosition::D1_2D:
      return 2;
    case EdgePosition::L_x0_2D:
    case EdgePosition::L_xN_2D:
    case EdgePosition::H_0y_2D:
    case EdgePosition::H_Ny_2D:
      return 1;

    default: // 1D
      break;
  }

  return 0;
}

template <typename Derived>
int ImplicitTriangulationCRTP<Derived>::getEdgeTriangleInternal(
  const SimplexId &edgeId,
  const int &localTriangleId,
  SimplexId &triangleId) const {
#ifndef TTK_ENABLE_KAMIKAZE
  if(localTriangleId < 0
     or localTriangleId >= getEdgeTriangleNumberInternal(edgeId))
    return -1;
#endif

  const auto &p = this->underlying().getEdgeCoords(edgeId);

  switch(this->underlying().getEdgePosition(edgeId)) {
    case EdgePosition::L_xnn_3D:
      triangleId = getEdgeTriangleL_xnn(p.data(), localTriangleId);
      break;
    case EdgePosition::L_xn0_3D:
      triangleId = getEdgeTriangleL_xn0(p.data(), localTriangleId);
      break;
    case EdgePosition::L_xnN_3D:
      triangleId = getEdgeTriangleL_xnN(p.data(), localTriangleId);
      break;
    case EdgePosition::L_x0n_3D:
      triangleId = getEdgeTriangleL_x0n(p.data(), localTriangleId);
      break;
    case EdgePosition::L_x00_3D:
      triangleId = getEdgeTriangleL_x00(p.data(), localTriangleId);
      break;
    case EdgePosition::L_x0N_3D:
      triangleId = getEdgeTriangleL_x0N(p.data(), localTriangleId);
      break;
    case EdgePosition::L_xNn_3D:
      triangleId = getEdgeTriangleL_xNn(p.data(), localTriangleId);
      break;
    case EdgePosition::L_xN0_3D:
      triangleId = getEdgeTriangleL_xN0(p.data(), localTriangleId);
      break;
    case EdgePosition::L_xNN_3D:
      triangleId = getEdgeTriangleL_xNN(p.data(), localTriangleId);
      break;
    case EdgePosition::H_nyn_3D:
      triangleId = getEdgeTriangleH_nyn(p.data(), localTriangleId);
      break;
    case EdgePosition::H_ny0_3D:
      triangleId = getEdgeTriangleH_ny0(p.data(), localTriangleId);
      break;
    case EdgePosition::H_nyN_3D:
      triangleId = getEdgeTriangleH_nyN(p.data(), localTriangleId);
      break;
    case EdgePosition::H_0yn_3D:
      triangleId = getEdgeTriangleH_0yn(p.data(), localTriangleId);
      break;
    case EdgePosition::H_0y0_3D:
      triangleId = getEdgeTriangleH_0y0(p.data(), localTriangleId);
      break;
    case EdgePosition::H_0yN_3D:
      triangleId = getEdgeTriangleH_0yN(p.data(), localTriangleId);
      break;
    case EdgePosition::H_Nyn_3D:
      triangleId = getEdgeTriangleH_Nyn(p.data(), localTriangleId);
      break;
    case EdgePosition::H_Ny0_3D:
      triangleId = getEdgeTriangleH_Ny0(p.data(), localTriangleId);
      break;
    case EdgePosition::H_NyN_3D:
      triangleId = getEdgeTriangleH_NyN(p.data(), localTriangleId);
      break;
    case EdgePosition::P_nnz_3D:
      triangleId = getEdgeTriangleP_nnz(p.data(), localTriangleId);
      break;
    case EdgePosition::P_n0z_3D:
      triangleId = getEdgeTriangleP_n0z(p.data(), localTriangleId);
      break;
    case EdgePosition::P_nNz_3D:
      triangleId = getEdgeTriangleP_nNz(p.data(), localTriangleId);
      break;
    case EdgePosition::P_0nz_3D:
      triangleId = getEdgeTriangleP_0nz(p.data(), localTriangleId);
      break;
    case EdgePosition::P_00z_3D:
      triangleId = getEdgeTriangleP_00z(p.data(), localTriangleId);
      break;
    case EdgePosition::P_0Nz_3D:
      triangleId = getEdgeTriangleP_0Nz(p.data(), localTriangleId);
      break;
    case EdgePosition::P_Nnz_3D:
      triangleId = getEdgeTriangleP_Nnz(p.data(), localTriangleId);
      break;
    case EdgePosition::P_N0z_3D:
      triangleId = getEdgeTriangleP_N0z(p.data(), localTriangleId);
      break;
    case EdgePosition::P_NNz_3D:
      triangleId = getEdgeTriangleP_NNz(p.data(), localTriangleId);
      break;
    case EdgePosition::D1_xyn_3D:
      triangleId = getEdgeTriangleD1_xyn(p.data(), localTriangleId);
      break;
    case EdgePosition::D1_xy0_3D:
      triangleId = getEdgeTriangleD1_xy0(p.data(), localTriangleId);
      break;
    case EdgePosition::D1_xyN_3D:
      triangleId = getEdgeTriangleD1_xyN(p.data(), localTriangleId);
      break;
    case EdgePosition::D2_nyz_3D:
      triangleId = getEdgeTriangleD2_nyz(p.data(), localTriangleId);
      break;
    case EdgePosition::D2_0yz_3D:
      triangleId = getEdgeTriangleD2_0yz(p.data(), localTriangleId);
      break;
    case EdgePosition::D2_Nyz_3D:
      triangleId = getEdgeTriangleD2_Nyz(p.data(), localTriangleId);
      break;
    case EdgePosition::D3_xnz_3D:
      triangleId = getEdgeTriangleD3_xnz(p.data(), localTriangleId);
      break;
    case EdgePosition::D3_x0z_3D:
      triangleId = getEdgeTriangleD3_x0z(p.data(), localTriangleId);
      break;
    case EdgePosition::D3_xNz_3D:
      triangleId = getEdgeTriangleD3_xNz(p.data(), localTriangleId);
      break;
    case EdgePosition::D4_3D:
      triangleId = getEdgeTriangleD4_xyz(p.data(), localTriangleId);
      break;

    case EdgePosition::L_xn_2D:
      triangleId = getEdgeTriangleL_xn(p.data(), localTriangleId);
      break;
    case EdgePosition::L_x0_2D:
      triangleId = getEdgeTriangleL_x0(p.data(), localTriangleId);
      break;
    case EdgePosition::L_xN_2D:
      triangleId = getEdgeTriangleL_xN(p.data(), localTriangleId);
      break;
    case EdgePosition::H_ny_2D:
      triangleId = getEdgeTriangleH_ny(p.data(), localTriangleId);
      break;
    case EdgePosition::H_0y_2D:
      triangleId = getEdgeTriangleH_0y(p.data(), localTriangleId);
      break;
    case EdgePosition::H_Ny_2D:
      triangleId = getEdgeTriangleH_Ny(p.data(), localTriangleId);
      break;
    case EdgePosition::D1_2D:
      triangleId = getEdgeTriangleD1_xy(p.data(), localTriangleId);
      break;

    default: // 1D
      triangleId = -1;
      break;
  }

  return 0;
}

const vector<vector<SimplexId>> *
  ImplicitTriangulation::getEdgeTrianglesInternal() {
  if(edgeTriangleList_.empty()) {
    Timer t;

    edgeTriangleList_.resize(edgeNumber_);
    for(SimplexId i = 0; i < edgeNumber_; ++i) {
      edgeTriangleList_[i].resize(getEdgeTriangleNumberInternal(i));
      for(SimplexId j = 0; j < (SimplexId)edgeTriangleList_[i].size(); ++j)
        getEdgeTriangleInternal(i, j, edgeTriangleList_[i][j]);
    }

    printMsg("Built " + to_string(edgeNumber_) + " edge triangles.", 1,
             t.getElapsedTime(), 1);
  }

  return &edgeTriangleList_;
}

SimplexId ImplicitTriangulation::TTK_TRIANGULATION_INTERNAL(getEdgeLinkNumber)(
  const SimplexId &edgeId) const {
  return TTK_TRIANGULATION_INTERNAL(getEdgeStarNumber)(edgeId);
}

template <typename Derived>
int ImplicitTriangulationCRTP<Derived>::TTK_TRIANGULATION_INTERNAL(getEdgeLink)(
  const SimplexId &edgeId, const int &localLinkId, SimplexId &linkId) const {

#ifndef TTK_ENABLE_KAMIKAZE
  if(localLinkId < 0 or localLinkId >= getEdgeLinkNumber(edgeId))
    return -1;
#endif

  const auto &p = this->underlying().getEdgeCoords(edgeId);

  switch(this->underlying().getEdgePosition(edgeId)) {
  CASE_EDGE_POSITION_L_3D:
    linkId = getEdgeLinkL(p.data(), localLinkId);
    break;
  CASE_EDGE_POSITION_H_3D:
    linkId = getEdgeLinkH(p.data(), localLinkId);
    break;
  CASE_EDGE_POSITION_P_3D:
    linkId = getEdgeLinkP(p.data(), localLinkId);
    break;
  CASE_EDGE_POSITION_D1_3D:
    linkId = getEdgeLinkD1(p.data(), localLinkId);
    break;
  CASE_EDGE_POSITION_D2_3D:
    linkId = getEdgeLinkD2(p.data(), localLinkId);
    break;
  CASE_EDGE_POSITION_D3_3D:
    linkId = getEdgeLinkD3(p.data(), localLinkId);
    break;
    case EdgePosition::D4_3D:
      linkId = getEdgeLinkD4(p.data(), localLinkId);
      break;

    CASE_EDGE_POSITION_L_2D:
      linkId = getEdgeLink2dL(p.data(), localLinkId);
      break;
    CASE_EDGE_POSITION_H_2D:
      linkId = getEdgeLink2dH(p.data(), localLinkId);
      break;
    case EdgePosition::D1_2D:
      linkId = getEdgeLink2dD1(p.data(), localLinkId);
      break;

    default: // 1D
      linkId = -1;
      break;
  }

  return 0;
}

const vector<vector<SimplexId>> *
  ImplicitTriangulation::TTK_TRIANGULATION_INTERNAL(getEdgeLinks)() {

  if(edgeLinkList_.empty()) {
    Timer t;

    edgeLinkList_.resize(edgeNumber_);
    for(SimplexId i = 0; i < edgeNumber_; ++i) {
      edgeLinkList_[i].resize(getEdgeLinkNumber(i));
      for(SimplexId j = 0; j < (SimplexId)edgeLinkList_[i].size(); ++j)
        getEdgeLink(i, j, edgeLinkList_[i][j]);
    }

    printMsg("Built " + to_string(edgeNumber_) + " edge links.", 1,
             t.getElapsedTime(), 1);
  }

  return &edgeLinkList_;
}

template <typename Derived>
SimplexId ImplicitTriangulationCRTP<Derived>::TTK_TRIANGULATION_INTERNAL(
  getEdgeStarNumber)(const SimplexId &edgeId) const {

#ifndef TTK_ENABLE_KAMIKAZE
  if(edgeId < 0 or edgeId >= edgeNumber_)
    return -1;
#endif

  switch(this->underlying().getEdgePosition(edgeId)) {
    case EdgePosition::L_xnn_3D:
    case EdgePosition::H_nyn_3D:
    case EdgePosition::P_nnz_3D:
    case EdgePosition::D4_3D:
      return 6;
    case EdgePosition::D1_xyn_3D:
    case EdgePosition::D2_nyz_3D:
    case EdgePosition::D3_xnz_3D:
      return 4;
    case EdgePosition::L_x0n_3D:
    case EdgePosition::L_xNn_3D:
    case EdgePosition::L_xn0_3D:
    case EdgePosition::L_xnN_3D:
    case EdgePosition::H_ny0_3D:
    case EdgePosition::H_nyN_3D:
    case EdgePosition::H_0yn_3D:
    case EdgePosition::H_Nyn_3D:
    case EdgePosition::P_n0z_3D:
    case EdgePosition::P_nNz_3D:
    case EdgePosition::P_0nz_3D:
    case EdgePosition::P_Nnz_3D:
      return 3;
    case EdgePosition::L_x00_3D:
    case EdgePosition::L_xNN_3D:
    case EdgePosition::H_0yN_3D:
    case EdgePosition::H_Ny0_3D:
    case EdgePosition::P_0Nz_3D:
    case EdgePosition::P_N0z_3D:
    case EdgePosition::D1_xy0_3D:
    case EdgePosition::D1_xyN_3D:
    case EdgePosition::D2_0yz_3D:
    case EdgePosition::D2_Nyz_3D:
    case EdgePosition::D3_x0z_3D:
    case EdgePosition::D3_xNz_3D:
    case EdgePosition::L_xn_2D:
    case EdgePosition::H_ny_2D:
    case EdgePosition::D1_2D:
      return 2;
    case EdgePosition::L_xN0_3D:
    case EdgePosition::L_x0N_3D:
    case EdgePosition::H_0y0_3D:
    case EdgePosition::H_NyN_3D:
    case EdgePosition::P_00z_3D:
    case EdgePosition::P_NNz_3D:
    case EdgePosition::L_x0_2D:
    case EdgePosition::L_xN_2D:
    case EdgePosition::H_0y_2D:
    case EdgePosition::H_Ny_2D:
      return 1;

    default: // 1D
      break;
  }

  return 0;
}

template <typename Derived>
int ImplicitTriangulationCRTP<Derived>::TTK_TRIANGULATION_INTERNAL(getEdgeStar)(
  const SimplexId &edgeId, const int &localStarId, SimplexId &starId) const {

#ifndef TTK_ENABLE_KAMIKAZE
  if(localStarId < 0 or localStarId >= getEdgeStarNumber(edgeId))
    return -1;
#endif

  const auto &p = this->underlying().getEdgeCoords(edgeId);

  switch(this->underlying().getEdgePosition(edgeId)) {
  CASE_EDGE_POSITION_L_3D:
    starId = getEdgeStarL(p.data(), localStarId);
    break;
  CASE_EDGE_POSITION_H_3D:
    starId = getEdgeStarH(p.data(), localStarId);
    break;
  CASE_EDGE_POSITION_P_3D:
    starId = getEdgeStarP(p.data(), localStarId);
    break;
  CASE_EDGE_POSITION_D1_3D:
    starId = getEdgeStarD1(p.data(), localStarId);
    break;
  CASE_EDGE_POSITION_D2_3D:
    starId = getEdgeStarD2(p.data(), localStarId);
    break;
  CASE_EDGE_POSITION_D3_3D:
    starId = getEdgeStarD3(p.data(), localStarId);
    break;
    case EdgePosition::D4_3D:
      starId
        = p[2] * tetshift_[1] + p[1] * tetshift_[0] + p[0] * 6 + localStarId;
      break;

    CASE_EDGE_POSITION_L_2D:
      starId = getEdgeStar2dL(p.data(), localStarId);
      break;
    CASE_EDGE_POSITION_H_2D:
      starId = getEdgeStar2dH(p.data(), localStarId);
      break;
    case EdgePosition::D1_2D:
      starId = p[0] * 2 + p[1] * tshift_[0] + localStarId;
      break;

    default: // 1D
      starId = -1;
      break;
  }

  return 0;
}

const vector<vector<SimplexId>> *
  ImplicitTriangulation::TTK_TRIANGULATION_INTERNAL(getEdgeStars)() {

  if(edgeStarList_.empty()) {
    Timer t;

    edgeStarList_.resize(edgeNumber_);
    for(SimplexId i = 0; i < edgeNumber_; ++i) {
      edgeStarList_[i].resize(getEdgeStarNumber(i));
      for(SimplexId j = 0; j < (SimplexId)edgeStarList_[i].size(); ++j)
        getEdgeStar(i, j, edgeStarList_[i][j]);
    }

    printMsg("Built " + to_string(edgeNumber_) + " edge stars.", 1,
             t.getElapsedTime(), 1);
  }

  return &edgeStarList_;
}

template <typename Derived>
int ImplicitTriangulationCRTP<Derived>::getTriangleVertexInternal(
  const SimplexId &triangleId,
  const int &localVertexId,
  SimplexId &vertexId) const {
#ifndef TTK_ENABLE_KAMIKAZE
  if(triangleId < 0 or triangleId >= triangleNumber_)
    return -1;
  if(localVertexId < 0 or localVertexId >= 3)
    return -2;
#endif

  //    e--------f
  //   /|       /|
  //  / |      / |
  // a--g-----b--h
  // | /      | /
  // |/       |/
  // c--------d
  //
  // Classement des "Triangles" et dans cet ordre:
  // F: face (type abc/bcd)
  // C: cote (type abe/bef)
  // H: haut (type acg/aeg)
  // D1: diagonale1 (type bdg/beg)
  // D2: diagonale2 (type abg/bgh)
  // D3: diagonale3 (type bcg/bfg)

  const auto &p = this->underlying().getTriangleCoords(triangleId);
  vertexId = -1;

  switch(this->underlying().getTrianglePosition(triangleId)) {
    case TrianglePosition::F_3D:
      vertexId = getTriangleVertexF(p.data(), localVertexId);
      break;
    case TrianglePosition::H_3D:
      vertexId = getTriangleVertexH(p.data(), localVertexId);
      break;
    case TrianglePosition::C_3D:
      vertexId = getTriangleVertexC(p.data(), localVertexId);
      break;
    case TrianglePosition::D1_3D:
      vertexId = getTriangleVertexD1(p.data(), localVertexId);
      break;
    case TrianglePosition::D2_3D:
      vertexId = getTriangleVertexD2(p.data(), localVertexId);
      break;
    case TrianglePosition::D3_3D:
      vertexId = getTriangleVertexD3(p.data(), localVertexId);
      break;
    case TrianglePosition::TOP_2D:
      switch(localVertexId) {
        break;
        case 0:
          vertexId = p[0] / 2 + p[1] * vshift_[0];
          break;
        case 1:
          vertexId = p[0] / 2 + p[1] * vshift_[0] + 1;
          break;
        case 2:
          vertexId = p[0] / 2 + p[1] * vshift_[0] + vshift_[0];
          break;
      }
      break;
    case TrianglePosition::BOTTOM_2D:
      switch(localVertexId) {
        break;
        case 0:
          vertexId = p[0] / 2 + p[1] * vshift_[0] + 1;
          break;
        case 1:
          vertexId = p[0] / 2 + p[1] * vshift_[0] + vshift_[0] + 1;
          break;
        case 2:
          vertexId = p[0] / 2 + p[1] * vshift_[0] + vshift_[0];
          break;
      }
  }

  return 0;
}

template <typename Derived>
int ImplicitTriangulationCRTP<Derived>::getTriangleEdgeInternal(
  const SimplexId &triangleId,
  const int &localEdgeId,
  SimplexId &edgeId) const {
#ifndef TTK_ENABLE_KAMIKAZE
  if(triangleId < 0 or triangleId >= triangleNumber_)
    return -1;
  if(localEdgeId < 0 or localEdgeId >= 3)
    return -2;
#endif

  const auto &p = this->underlying().getTriangleCoords(triangleId);
  const auto par = triangleId % 2;
  edgeId = -1;

  switch(this->underlying().getTrianglePosition(triangleId)) {
    case TrianglePosition::F_3D:
      edgeId = (par == 1) ? getTriangleEdgeF_1(p.data(), localEdgeId)
                          : getTriangleEdgeF_0(p.data(), localEdgeId);
      break;
    case TrianglePosition::H_3D:
      edgeId = (par == 1) ? getTriangleEdgeH_1(p.data(), localEdgeId)
                          : getTriangleEdgeH_0(p.data(), localEdgeId);
      break;
    case TrianglePosition::C_3D:
      edgeId = (par == 1) ? getTriangleEdgeC_1(p.data(), localEdgeId)
                          : getTriangleEdgeC_0(p.data(), localEdgeId);
      break;
    case TrianglePosition::D1_3D:
      edgeId = (par == 1) ? getTriangleEdgeD1_1(p.data(), localEdgeId)
                          : getTriangleEdgeD1_0(p.data(), localEdgeId);
      break;
    case TrianglePosition::D2_3D:
      edgeId = (par == 1) ? getTriangleEdgeD2_1(p.data(), localEdgeId)
                          : getTriangleEdgeD2_0(p.data(), localEdgeId);
      break;
    case TrianglePosition::D3_3D:
      edgeId = (par == 1) ? getTriangleEdgeD3_1(p.data(), localEdgeId)
                          : getTriangleEdgeD3_0(p.data(), localEdgeId);
      break;
    case TrianglePosition::TOP_2D:
      switch(localEdgeId) {
        break;
        case 0:
          edgeId = p[0] / 2 + p[1] * eshift_[0];
          break;
        case 1:
          edgeId = esetshift_[0] + p[0] / 2 + p[1] * eshift_[2];
          break;
        case 2:
          edgeId = esetshift_[1] + p[0] / 2 + p[1] * eshift_[4];
          break;
      }
      break;
    case TrianglePosition::BOTTOM_2D:
      switch(localEdgeId) {
        break;
        case 0:
          edgeId = p[0] / 2 + (p[1] + 1) * eshift_[0];
          break;
        case 1:
          edgeId = esetshift_[0] + (p[0] + 1) / 2 + p[1] * eshift_[2];
          break;
        case 2:
          edgeId = esetshift_[1] + p[0] / 2 + p[1] * eshift_[4];
          break;
      }
  }

  return 0;
}

int ImplicitTriangulation::getTriangleEdgesInternal(
  vector<vector<SimplexId>> &edges) const {
  edges.resize(triangleNumber_);
  for(SimplexId i = 0; i < triangleNumber_; ++i) {
    edges[i].resize(3);
    for(int j = 0; j < 3; ++j)
      getTriangleEdgeInternal(i, j, edges[i][j]);
  }
  return 0;
}

const vector<vector<SimplexId>> *
  ImplicitTriangulation::getTriangleEdgesInternal() {
  if(triangleEdgeVector_.empty()) {
    Timer t;

    getTriangleEdgesInternal(triangleEdgeVector_);

    printMsg("Built " + to_string(triangleNumber_) + " triangle edges.", 1,
             t.getElapsedTime(), 1);
  }

  return &triangleEdgeVector_;
}

const vector<std::array<SimplexId, 3>> *
  ImplicitTriangulation::TTK_TRIANGULATION_INTERNAL(getTriangles)() {

  if(triangleList_.empty()) {
    Timer t;

    triangleList_.resize(triangleNumber_);
    for(SimplexId i = 0; i < triangleNumber_; ++i) {
      for(int j = 0; j < 3; ++j)
        getTriangleVertexInternal(i, j, triangleList_[i][j]);
    }

    printMsg("Built " + to_string(triangleNumber_) + " triangles.", 1,
             t.getElapsedTime(), 1);
  }

  return &triangleList_;
}

template <typename Derived>
int ImplicitTriangulationCRTP<Derived>::TTK_TRIANGULATION_INTERNAL(
  getTriangleLink)(const SimplexId &triangleId,
                   const int &localLinkId,
                   SimplexId &linkId) const {

#ifndef TTK_ENABLE_KAMIKAZE
  if(localLinkId < 0 or localLinkId >= getTriangleLinkNumber(triangleId))
    return -1;
#endif

  const auto &p = this->underlying().getTriangleCoords(triangleId);

  switch(this->underlying().getTrianglePosition(triangleId)) {
    case TrianglePosition::F_3D:
      linkId = getTriangleLinkF(p.data(), localLinkId);
      break;
    case TrianglePosition::H_3D:
      linkId = getTriangleLinkH(p.data(), localLinkId);
      break;
    case TrianglePosition::C_3D:
      linkId = getTriangleLinkC(p.data(), localLinkId);
      break;
    case TrianglePosition::D1_3D:
      linkId = getTriangleLinkD1(p.data(), localLinkId);
      break;
    case TrianglePosition::D2_3D:
      linkId = getTriangleLinkD2(p.data(), localLinkId);
      break;
    case TrianglePosition::D3_3D:
      linkId = getTriangleLinkD3(p.data(), localLinkId);
      break;
    default: // 2D
      linkId = -1;
      break;
  }

  return 0;
}

SimplexId ImplicitTriangulation::TTK_TRIANGULATION_INTERNAL(
  getTriangleLinkNumber)(const SimplexId &triangleId) const {
  return TTK_TRIANGULATION_INTERNAL(getTriangleStarNumber)(triangleId);
}

const vector<vector<SimplexId>> *
  ImplicitTriangulation::TTK_TRIANGULATION_INTERNAL(getTriangleLinks)() {
  if(triangleLinkList_.empty()) {
    Timer t;

    triangleLinkList_.resize(triangleNumber_);
    for(SimplexId i = 0; i < triangleNumber_; ++i) {
      triangleLinkList_[i].resize(getTriangleLinkNumber(i));
      for(SimplexId j = 0; j < (SimplexId)triangleLinkList_[i].size(); ++j)
        getTriangleLink(i, j, triangleLinkList_[i][j]);
    }

    printMsg("Built " + to_string(triangleNumber_) + " triangle links.", 1,
             t.getElapsedTime(), 1);
  }
  return &triangleLinkList_;
}

template <typename Derived>
SimplexId ImplicitTriangulationCRTP<Derived>::TTK_TRIANGULATION_INTERNAL(
  getTriangleStarNumber)(const SimplexId &triangleId) const {

#ifndef TTK_ENABLE_KAMIKAZE
  if(triangleId < 0 or triangleId >= triangleNumber_)
    return -1;
#endif

  const auto &p = this->underlying().getTriangleCoords(triangleId);

  switch(this->underlying().getTrianglePosition(triangleId)) {
    case TrianglePosition::F_3D:
      return (p[2] > 0 and p[2] < nbvoxels_[2]) ? 2 : 1;
    case TrianglePosition::H_3D:
      return (p[1] > 0 and p[1] < nbvoxels_[1]) ? 2 : 1;
    case TrianglePosition::C_3D:
      return (p[0] < 2 or p[0] >= (dimensions_[0] * 2 - 2)) ? 1 : 2;

    case TrianglePosition::D1_3D:
    case TrianglePosition::D2_3D:
    case TrianglePosition::D3_3D:
      return 2;
    default: // 2D
      break;
  }
  return 0;
}

template <typename Derived>
int ImplicitTriangulationCRTP<Derived>::TTK_TRIANGULATION_INTERNAL(
  getTriangleStar)(const SimplexId &triangleId,
                   const int &localStarId,
                   SimplexId &starId) const {

#ifndef TTK_ENABLE_KAMIKAZE
  if(localStarId < 0 or localStarId >= getTriangleStarNumber(triangleId))
    return -1;
#endif

  const auto &p = this->underlying().getTriangleCoords(triangleId);

  switch(this->underlying().getTrianglePosition(triangleId)) {
    case TrianglePosition::F_3D:
      starId = getTriangleStarF(p.data(), localStarId);
      break;
    case TrianglePosition::H_3D:
      starId = getTriangleStarH(p.data(), localStarId);
      break;
    case TrianglePosition::C_3D:
      starId = getTriangleStarC(p.data(), localStarId);
      break;
    case TrianglePosition::D1_3D:
      starId = getTriangleStarD1(p.data(), localStarId);
      break;
    case TrianglePosition::D2_3D:
      starId = getTriangleStarD2(p.data(), localStarId);
      break;
    case TrianglePosition::D3_3D:
      starId = getTriangleStarD3(p.data(), localStarId);
      break;
    default: // 2D
      starId = -1;
      break;
  }

  return 0;
}

const vector<vector<SimplexId>> *
  ImplicitTriangulation::TTK_TRIANGULATION_INTERNAL(getTriangleStars)() {

  if(triangleStarList_.empty()) {
    Timer t;

    triangleStarList_.resize(triangleNumber_);
    for(SimplexId i = 0; i < triangleNumber_; ++i) {
      triangleStarList_[i].resize(getTriangleStarNumber(i));
      for(SimplexId j = 0; j < (SimplexId)triangleStarList_[i].size(); ++j)
        getTriangleStar(i, j, triangleStarList_[i][j]);
    }

    printMsg("Built " + to_string(triangleNumber_) + " triangle stars.", 1,
             t.getElapsedTime(), 1);
  }
  return &triangleStarList_;
}

template <typename Derived>
SimplexId ImplicitTriangulationCRTP<Derived>::getTriangleNeighborNumber(
  const SimplexId &triangleId) const {
#ifndef TTK_ENABLE_KAMIKAZE
  if(triangleId < 0 or triangleId >= triangleNumber_)
    return -1;
#endif

  if(dimensionality_ == 2) {
    const auto &p = this->underlying().getTriangleCoords(triangleId);
    const SimplexId id = triangleId % 2;

    if(id) {
      if(p[0] / 2 == nbvoxels_[Di_] - 1 and p[1] == nbvoxels_[Dj_] - 1)
        return 1;
      else if(p[0] / 2 == nbvoxels_[Di_] - 1 or p[1] == nbvoxels_[Dj_] - 1)
        return 2;
      else
        return 3;
    } else {
      if(p[0] == 0 and p[1] == 0)
        return 1;
      else if(p[0] == 0 or p[1] == 0)
        return 2;
      else
        return 3;
    }
  }

  return 0;
}

template <typename Derived>
int ImplicitTriangulationCRTP<Derived>::getTriangleNeighbor(
  const SimplexId &triangleId,
  const int &localNeighborId,
  SimplexId &neighborId) const {
#ifndef TTK_ENABLE_KAMIKAZE
  if(localNeighborId < 0
     or localNeighborId >= getTriangleNeighborNumber(triangleId))
    return -1;
#endif

  neighborId = -1;

  if(dimensionality_ == 2) {
    const auto &p = this->underlying().getTriangleCoords(triangleId);
    const SimplexId id = triangleId % 2;

    if(id) {
      if(p[0] / 2 == nbvoxels_[Di_] - 1 and p[1] == nbvoxels_[Dj_] - 1)
        neighborId = triangleId - 1;
      else if(p[0] / 2 == nbvoxels_[Di_] - 1) {
        switch(localNeighborId) {
          case 0:
            neighborId = triangleId - 1;
            break;
          case 1:
            neighborId = triangleId + tshift_[0] - 1;
            break;
        }
      } else if(p[1] == nbvoxels_[Dj_] - 1) {
        switch(localNeighborId) {
          case 0:
            neighborId = triangleId - 1;
            break;
          case 1:
            neighborId = triangleId + 1;
            break;
        }
      } else {
        switch(localNeighborId) {
          case 0:
            neighborId = triangleId - 1;
            break;
          case 1:
            neighborId = triangleId + 1;
            break;
          case 2:
            neighborId = triangleId + tshift_[0] - 1;
            break;
        }
      }
    } else {
      if(p[0] == 0 and p[1] == 0)
        neighborId = triangleId + 1;
      else if(p[0] == 0) {
        switch(localNeighborId) {
          case 0:
            neighborId = triangleId + 1;
            break;
          case 1:
            neighborId = triangleId - tshift_[0] + 1;
            break;
        }
      } else if(p[1] == 0) {
        switch(localNeighborId) {
          case 0:
            neighborId = triangleId + 1;
            break;
          case 1:
            neighborId = triangleId - 1;
            break;
        }
      } else {
        switch(localNeighborId) {
          case 0:
            neighborId = triangleId + 1;
            break;
          case 1:
            neighborId = triangleId - 1;
            break;
          case 2:
            neighborId = triangleId - tshift_[0] + 1;
            break;
        }
      }
    }
  }

  return 0;
}

int ImplicitTriangulation::getTriangleNeighbors(
  vector<vector<SimplexId>> &neighbors) {
  neighbors.resize(triangleNumber_);
  for(SimplexId i = 0; i < triangleNumber_; ++i) {
    neighbors[i].resize(getTriangleNeighborNumber(i));
    for(SimplexId j = 0; j < (SimplexId)neighbors[i].size(); ++j)
      getTriangleNeighbor(i, j, neighbors[i][j]);
  }
  return 0;
}

template <typename Derived>
int ImplicitTriangulationCRTP<Derived>::getTetrahedronVertex(
  const SimplexId &tetId, const int &localVertexId, SimplexId &vertexId) const {
#ifndef TTK_ENABLE_KAMIKAZE
  if(tetId < 0 or tetId >= tetrahedronNumber_)
    return -1;
  if(localVertexId < 0 or localVertexId >= 4)
    return -2;
#endif

  vertexId = -1;

  if(dimensionality_ == 3) {
    const SimplexId id = tetId % 6;
    const auto &c = this->underlying().getTetrahedronCoords(tetId);
    const auto p{c.data()};

    switch(id) {
      case 0:
        vertexId = getTetrahedronVertexABCG(p, localVertexId);
        break;
      case 1:
        vertexId = getTetrahedronVertexBCDG(p, localVertexId);
        break;
      case 2:
        vertexId = getTetrahedronVertexABEG(p, localVertexId);
        break;
      case 3:
        vertexId = getTetrahedronVertexBEFG(p, localVertexId);
        break;
      case 4:
        vertexId = getTetrahedronVertexBFGH(p, localVertexId);
        break;
      case 5:
        vertexId = getTetrahedronVertexBDGH(p, localVertexId);
        break;
    }
  }
  return 0;
}

template <typename Derived>
int ImplicitTriangulationCRTP<Derived>::getTetrahedronEdge(
  const SimplexId &tetId, const int &localEdgeId, SimplexId &edgeId) const {
#ifndef TTK_ENABLE_KAMIKAZE
  if(tetId < 0 or tetId >= tetrahedronNumber_)
    return -1;
  if(localEdgeId < 0 or localEdgeId >= 6)
    return -2;
#endif

  edgeId = -1;

  if(dimensionality_ == 3) {
    const SimplexId id = tetId % 6;
    const auto &c = this->underlying().getTetrahedronCoords(tetId);
    const auto p{c.data()};

    switch(id) {
      case 0:
        edgeId = getTetrahedronEdgeABCG(p, localEdgeId);
        break;
      case 1:
        edgeId = getTetrahedronEdgeBCDG(p, localEdgeId);
        break;
      case 2:
        edgeId = getTetrahedronEdgeABEG(p, localEdgeId);
        break;
      case 3:
        edgeId = getTetrahedronEdgeBEFG(p, localEdgeId);
        break;
      case 4:
        edgeId = getTetrahedronEdgeBFGH(p, localEdgeId);
        break;
      case 5:
        edgeId = getTetrahedronEdgeBDGH(p, localEdgeId);
        break;
    }
  }

  return 0;
}

int ImplicitTriangulation::getTetrahedronEdges(
  vector<vector<SimplexId>> &edges) const {
  edges.resize(tetrahedronNumber_);
  for(SimplexId i = 0; i < tetrahedronNumber_; ++i) {
    edges[i].resize(6);
    for(int j = 0; j < 6; ++j)
      getTetrahedronEdge(i, j, edges[i][j]);
  }

  return 0;
}

template <typename Derived>
int ImplicitTriangulationCRTP<Derived>::getTetrahedronTriangle(
  const SimplexId &tetId,
  const int &localTriangleId,
  SimplexId &triangleId) const {
#ifndef TTK_ENABLE_KAMIKAZE
  if(tetId < 0 or tetId >= tetrahedronNumber_)
    return -1;
  if(localTriangleId < 0 or localTriangleId >= 4)
    return -2;
#endif

  triangleId = -1;

  if(dimensionality_ == 3) {
    const SimplexId id = tetId % 6;
    const auto &c = this->underlying().getTetrahedronCoords(tetId);
    const auto p{c.data()};

    switch(id) {
      case 0:
        triangleId = getTetrahedronTriangleABCG(p, localTriangleId);
        break;
      case 1:
        triangleId = getTetrahedronTriangleBCDG(p, localTriangleId);
        break;
      case 2:
        triangleId = getTetrahedronTriangleABEG(p, localTriangleId);
        break;
      case 3:
        triangleId = getTetrahedronTriangleBEFG(p, localTriangleId);
        break;
      case 4:
        triangleId = getTetrahedronTriangleBFGH(p, localTriangleId);
        break;
      case 5:
        triangleId = getTetrahedronTriangleBDGH(p, localTriangleId);
        break;
    }
  }

  return 0;
}

int ImplicitTriangulation::getTetrahedronTriangles(
  vector<vector<SimplexId>> &triangles) const {
  triangles.resize(tetrahedronNumber_);
  for(SimplexId i = 0; i < tetrahedronNumber_; ++i) {
    triangles[i].resize(4);
    for(int j = 0; j < 4; ++j)
      getTetrahedronTriangle(i, j, triangles[i][j]);
  }

  return 0;
}

template <typename Derived>
SimplexId ImplicitTriangulationCRTP<Derived>::getTetrahedronNeighborNumber(
  const SimplexId &tetId) const {
#ifndef TTK_ENABLE_KAMIKAZE
  if(tetId < 0 or tetId >= tetrahedronNumber_)
    return -1;
#endif

  if(dimensionality_ == 3) {
    const SimplexId id = tetId % 6;
    const auto &c = this->underlying().getTetrahedronCoords(tetId);
    const auto p{c.data()};

    switch(id) {
      case 0: // ABCG
        if(p[0] == 0 and p[2] == 0)
          return 2;
        else if(p[0] == 0 or p[2] == 0)
          return 3;
        else
          return 4;
        break;
      case 1: // BCDG
        if(p[1] == nbvoxels_[1] - 1 and p[2] == 0)
          return 2;
        else if(p[1] == nbvoxels_[1] - 1 or p[2] == 0)
          return 3;
        else
          return 4;
        break;
      case 2: // ABEG
        if(p[0] == 0 and p[1] == 0)
          return 2;
        else if(p[0] == 0 or p[1] == 0)
          return 3;
        else
          return 4;
        break;
      case 3: // BEFG
        if(p[1] == 0 and p[2] == nbvoxels_[2] - 1)
          return 2;
        else if(p[1] == 0 or p[2] == nbvoxels_[2] - 1)
          return 3;
        else
          return 4;
        break;
      case 4: // BFGH
        if(p[0] == nbvoxels_[0] - 1 and p[2] == nbvoxels_[2] - 1)
          return 2;
        else if(p[0] == nbvoxels_[0] - 1 or p[2] == nbvoxels_[2] - 1)
          return 3;
        else
          return 4;
        break;
      case 5: // BDGH
        if(p[0] == nbvoxels_[0] - 1 and p[1] == nbvoxels_[1] - 1)
          return 2;
        else if(p[0] == nbvoxels_[0] - 1 or p[1] == nbvoxels_[1] - 1)
          return 3;
        else
          return 4;
        break;
    }
  }

  return 0;
}

template <typename Derived>
int ImplicitTriangulationCRTP<Derived>::getTetrahedronNeighbor(
  const SimplexId &tetId,
  const int &localNeighborId,
  SimplexId &neighborId) const {
#ifndef TTK_ENABLE_KAMIKAZE
  if(localNeighborId < 0
     or localNeighborId >= getTetrahedronNeighborNumber(tetId))
    return -1;
#endif

  neighborId = -1;

  if(dimensionality_ == 3) {
    const SimplexId id = tetId % 6;
    const auto &c = this->underlying().getTetrahedronCoords(tetId);
    const auto p{c.data()};

    switch(id) {
      case 0:
        neighborId = getTetrahedronNeighborABCG(tetId, p, localNeighborId);
        break;
      case 1:
        neighborId = getTetrahedronNeighborBCDG(tetId, p, localNeighborId);
        break;
      case 2:
        neighborId = getTetrahedronNeighborABEG(tetId, p, localNeighborId);
        break;
      case 3:
        neighborId = getTetrahedronNeighborBEFG(tetId, p, localNeighborId);
        break;
      case 4:
        neighborId = getTetrahedronNeighborBFGH(tetId, p, localNeighborId);
        break;
      case 5:
        neighborId = getTetrahedronNeighborBDGH(tetId, p, localNeighborId);
        break;
    }
  }

  return 0;
}

int ImplicitTriangulation::getTetrahedronNeighbors(
  vector<vector<SimplexId>> &neighbors) {
  neighbors.resize(tetrahedronNumber_);
  for(SimplexId i = 0; i < tetrahedronNumber_; ++i) {
    neighbors[i].resize(getTetrahedronNeighborNumber(i));
    for(SimplexId j = 0; j < (SimplexId)neighbors[i].size(); ++j)
      getTetrahedronNeighbor(i, j, neighbors[i][j]);
  }

  return 0;
}

SimplexId ImplicitTriangulation::TTK_TRIANGULATION_INTERNAL(
  getCellVertexNumber)(const SimplexId & /*cellId*/) const {
  return dimensionality_ + 1;
}

int ImplicitTriangulation::TTK_TRIANGULATION_INTERNAL(getCellVertex)(
  const SimplexId &cellId,
  const int &localVertexId,
  SimplexId &vertexId) const {

  if(dimensionality_ == 3)
    getTetrahedronVertex(cellId, localVertexId, vertexId);
  else if(dimensionality_ == 2)
    getTriangleVertexInternal(cellId, localVertexId, vertexId);
  else if(dimensionality_ == 1)
    getEdgeVertexInternal(cellId, localVertexId, vertexId);

  return 0;
}

SimplexId ImplicitTriangulation::getCellEdgeNumberInternal(
  const SimplexId & /*cellId*/) const {
  if(dimensionality_ == 3)
    return 6;
  else if(dimensionality_ == 2)
    return 3;

  return 0;
}

int ImplicitTriangulation::getCellEdgeInternal(const SimplexId &cellId,
                                               const int &localEdgeId,
                                               SimplexId &edgeId) const {
  if(dimensionality_ == 3)
    getTetrahedronEdge(cellId, localEdgeId, edgeId);
  else if(dimensionality_ == 2)
    getTriangleEdgeInternal(cellId, localEdgeId, edgeId);
  else if(dimensionality_ == 1)
    getCellNeighbor(cellId, localEdgeId, edgeId);

  return 0;
}

const vector<vector<SimplexId>> *ImplicitTriangulation::getCellEdgesInternal() {
  if(cellEdgeVector_.empty()) {
    Timer t;

    if(dimensionality_ == 3)
      getTetrahedronEdges(cellEdgeVector_);
    else if(dimensionality_ == 2)
      getTriangleEdgesInternal(cellEdgeVector_);

    printMsg("Built " + to_string(cellNumber_) + " cell edges.", 1,
             t.getElapsedTime(), 1);
  }

  return &cellEdgeVector_;
}

int ImplicitTriangulation::getCellTriangleInternal(
  const SimplexId &cellId,
  const int &localTriangleId,
  SimplexId &triangleId) const {
  if(dimensionality_ == 3)
    getTetrahedronTriangle(cellId, localTriangleId, triangleId);

  return 0;
}

const vector<vector<SimplexId>> *
  ImplicitTriangulation::getCellTrianglesInternal() {
  if(cellTriangleVector_.empty()) {
    Timer t;

    if(dimensionality_ == 3)
      getTetrahedronTriangles(cellTriangleVector_);

    printMsg("Built " + to_string(cellNumber_) + " cell triangles.", 1,
             t.getElapsedTime(), 1);
  }

  return &cellTriangleVector_;
}

SimplexId ImplicitTriangulation::TTK_TRIANGULATION_INTERNAL(
  getCellNeighborNumber)(const SimplexId &cellId) const {
  if(dimensionality_ == 3)
    return getTetrahedronNeighborNumber(cellId);
  else if(dimensionality_ == 2)
    return getTriangleNeighborNumber(cellId);
  else if(dimensionality_ == 1) {
    printErr("getCellNeighborNumber() not implemented in 1D! (TODO)");
    return -1;
  }

  return 0;
}

int ImplicitTriangulation::TTK_TRIANGULATION_INTERNAL(getCellNeighbor)(
  const SimplexId &cellId,
  const int &localNeighborId,
  SimplexId &neighborId) const {
  if(dimensionality_ == 3)
    getTetrahedronNeighbor(cellId, localNeighborId, neighborId);
  else if(dimensionality_ == 2)
    getTriangleNeighbor(cellId, localNeighborId, neighborId);
  else if(dimensionality_ == 1) {
    printErr("getCellNeighbor() not implemented in 1D! (TODO)");
    return -1;
  }

  return 0;
}

const vector<vector<SimplexId>> *
  ImplicitTriangulation::TTK_TRIANGULATION_INTERNAL(getCellNeighbors)() {
  if(cellNeighborList_.empty()) {
    Timer t;

    if(dimensionality_ == 3)
      getTetrahedronNeighbors(cellNeighborList_);
    else if(dimensionality_ == 2)
      getTriangleNeighbors(cellNeighborList_);
    else if(dimensionality_ == 1) {
      printErr("getCellNeighbors() not implemented in 1D! (TODO)");
      return nullptr;
    }

    printMsg("Built " + to_string(cellNumber_) + " cell neighbors.", 1,
             t.getElapsedTime(), 1);
  }

  return &cellNeighborList_;
}

int ImplicitTriangulation::preconditionVertexNeighborsInternal() {
  // V(abcdefgh)=V(g)+V(d)::{g,h}+V(h)::{g}+V(b)::{c,d,g,h}
  this->vertexNeighborABCDEFGH_ = {
    -vshift_[0] - vshift_[1], // a
    1 - vshift_[0] - vshift_[1], // b
    -vshift_[1], // c
    1 - vshift_[1], // d
    -vshift_[0], // e
    1 - vshift_[0], // f
    1, // h
    -1 + vshift_[1], // V(d)::{g}
    vshift_[1], // V(d)::{h}
    -1, // V(h)::{g}
    -1 + vshift_[0], // V(b)::{c}
    vshift_[0], // V(b)::{d}
    -1 + vshift_[0] + vshift_[1], // V(b)::{g}
    vshift_[0] + vshift_[1] // V(b)::{h}
  };

  // V(abdc)=V(b)+V(d)::{b}+V(c)::{b}+V(a)::{b}
  this->vertexNeighborABCD_ = {
    -1, // a
    -1 + vshift_[0], // c
    vshift_[0], // d
    -1 + vshift_[1], // e
    vshift_[1], // f
    -1 + vshift_[0] + vshift_[1], // g
    vshift_[0] + vshift_[1], // h
    -vshift_[0], // V(d)::{b}
    1 - vshift_[0], // V(c)::{b}
    1, // V(a)::{b}
  };
  // V(efhg)=V(g)+V(h)::{g}+V(f)::{g,h}
  this->vertexNeighborEFGH_ = {
    -vshift_[0] - vshift_[1], // a
    1 - vshift_[0] - vshift_[1], // b
    -vshift_[1], // c
    1 - vshift_[1], // d
    -vshift_[0], // e
    1 - vshift_[0], // f
    1, // h
    -1, // V(h)::{g}
    -1 + vshift_[0], // V(f)::{g}
    vshift_[0], // V(f)::{h}
  };
  // V(aefb)=V(b)+V(a)::{b}+V(e)::{b}+V(f)::{b}
  this->vertexNeighborAEFB_ = {
    -1, // a
    -1 + vshift_[0], // c
    vshift_[0], // d
    -1 + vshift_[1], // e
    vshift_[1], // f
    -1 + vshift_[0] + vshift_[1], // g
    vshift_[0] + vshift_[1], // h
    1, // V(a)::{b}
    1 - vshift_[1], // V(e)::{b}
    -vshift_[1], // V(f)::{b}
  };
  // V(ghdc)=V(g)+V(h)::{g}+V(d)::{g,h}
  this->vertexNeighborGHDC_ = {
    -vshift_[0] - vshift_[1], // a
    1 - vshift_[0] - vshift_[1], // b
    -vshift_[1], // c
    1 - vshift_[1], // d
    -vshift_[0], // e
    1 - vshift_[0], // f
    1, // h
    -1, // V(h)::{g}
    -1 + vshift_[1], // V(d)::{g}
    vshift_[1] // V(d)::{h}
  };
  // V(aegc)=V(g)+V(a)::{c,g}+V(c)::{g}
  this->vertexNeighborAEGC_ = {
    -vshift_[0] - vshift_[1], // a
    1 - vshift_[0] - vshift_[1], // b
    -vshift_[1], // c
    1 - vshift_[1], // d
    -vshift_[0], // e
    1 - vshift_[0], // f
    1, // h
    vshift_[0], // V(a)::{c}
    vshift_[0] + vshift_[1], // V(a)::{g}
    vshift_[1], // V(c)::{g}
  };
  // V(bfhd)=V(b)+V(f)::{b}+V(h)::{b}+V(d)::{b}
  this->vertexNeighborBFHD_ = {
    -1, // a
    -1 + vshift_[0], // c
    vshift_[0], // d
    -1 + vshift_[1], // e
    vshift_[1], // f
    -1 + vshift_[0] + vshift_[1], // g
    vshift_[0] + vshift_[1], // h
    -vshift_[1], // V(f)::{b}
    -vshift_[0] - vshift_[1], // V(h)::{b}
    -vshift_[0], // V(d)::{b}
  };

  // V(ab)=V(b)+V(a)::{b}
  this->vertexNeighborAB_ = {
    -1, // a
    -1 + vshift_[0], // c
    vshift_[0], // d
    -1 + vshift_[1], // e
    vshift_[1], // f
    -1 + vshift_[0] + vshift_[1], // g
    vshift_[0] + vshift_[1], // h
    1, // V(a)::{b}
  };
  // V(bd)=V(b)+V(d)::{b}
  this->vertexNeighborBD_ = {
    -1, // a
    -1 + vshift_[0], // c
    vshift_[0], // d
    -1 + vshift_[1], // e
    vshift_[1], // f
    -1 + vshift_[0] + vshift_[1], // g
    vshift_[0] + vshift_[1], // h
    -vshift_[0], // V(d)::{b}
  };
  // V(gh)=V(g)+V(h)::{g}
  this->vertexNeighborGH_ = {
    -vshift_[0] - vshift_[1], // a
    1 - vshift_[0] - vshift_[1], // b
    -vshift_[1], // c
    1 - vshift_[1], // d
    -vshift_[0], // e
    1 - vshift_[0], // f
    1, // h
    -1, // V(h)::{g}
  };
  // V(eg)=V(g)+V(e)::{g}
  this->vertexNeighborEG_ = {
    -vshift_[0] - vshift_[1], // a
    1 - vshift_[0] - vshift_[1], // b
    -vshift_[1], // c
    1 - vshift_[1], // d
    -vshift_[0], // e
    1 - vshift_[0], // f
    1, // h
    vshift_[0], // V(e)::{g}
  };
  // V(cg)=V(g)+V(c)::{g}
  this->vertexNeighborCG_ = {
    -vshift_[0] - vshift_[1], // a
    1 - vshift_[0] - vshift_[1], // b
    -vshift_[1], // c
    1 - vshift_[1], // d
    -vshift_[0], // e
    1 - vshift_[0], // f
    1, // h
    vshift_[1], // V(c)::{g}
  };
  // V(bf)=V(b)+V(f)::{b}
  this->vertexNeighborBF_ = {
    -1, // a
    -1 + vshift_[0], // c
    vshift_[0], // d
    -1 + vshift_[1], // e
    vshift_[1], // f
    -1 + vshift_[0] + vshift_[1], // g
    vshift_[0] + vshift_[1], // h
    -vshift_[1], // V(f)::{b}
  };

  // V(b)={a,c,d,e,f,g,h}
  this->vertexNeighborB_ = {
    -1, // a
    -1 + vshift_[0], // c
    vshift_[0], // d
    -1 + vshift_[1], // e
    vshift_[1], // f
    -1 + vshift_[0] + vshift_[1], // g
    vshift_[0] + vshift_[1], // h
  };
  // V(g)={a,b,c,d,e,f,h}
  this->vertexNeighborG_ = {
    -vshift_[0] - vshift_[1], // a
    1 - vshift_[0] - vshift_[1], // b
    -vshift_[1], // c
    1 - vshift_[1], // d
    -vshift_[0], // e
    1 - vshift_[0], // f
    1, // h
  };

  // V(ef)=V(f)+V(e)::{b,f}
  this->vertexNeighborEF_ = {
    -vshift_[1], // b
    -1, // e
    -1 + vshift_[0], // g
    vshift_[0], // h
    1 - vshift_[1], // V(e)::{b}
    1, // V(e)::{f}
  };
  // V(cd)=V(d)+V(c)::{b,d}
  this->vertexNeighborCD_ = {
    -vshift_[0], // b
    -1, // c
    -1 + vshift_[1], // g
    vshift_[1], // h
    1 - vshift_[0], // V(c)::{b}
    1, // V(c)::{d}
  };
  // V(ac)=V(c)+V(a)::{c,g}
  this->vertexNeighborAC_ = {
    -vshift_[0], // a
    1 - vshift_[0], // b
    1, // d
    vshift_[1], // g
    vshift_[0], // V(a)::{c}
    vshift_[0] + vshift_[1], // V(a)::{c}
  };
  // V(ae)=V(a)+V(e)::{a,b}
  this->vertexNeighborAE_ = {
    1, // b
    vshift_[0], // c
    vshift_[1], // e
    vshift_[0] + vshift_[1], // g
    -vshift_[1], // V(e)::{a}
    1 - vshift_[1], // V(e)::{b}
  };
  // V(fh)=V(f)+V(h)::{b,f}
  this->vertexNeighborFH_ = {
    -vshift_[1], // b
    -1, // e
    -1 + vshift_[0], // g
    vshift_[0], // h
    -vshift_[0] - vshift_[1], // V(h)::{b}
    -vshift_[0], // V(h)::{f}
  };
  // V(dh)=V(d)+V(h)::{b,d}
  this->vertexNeighborDH_ = {
    -vshift_[0], // b
    -1, // c
    -1 + vshift_[1], // g
    vshift_[1], // h
    -vshift_[0] - vshift_[1], // V(h)::{b}
    -vshift_[1], // V(h)::{d}
  };

  // V(a)={b,c,e,g}
  this->vertexNeighborA_ = {
    1, // b
    vshift_[0], // c
    vshift_[1], // e
    vshift_[0] + vshift_[1], // g
  };
  // V(c)={a,b,d,g}
  this->vertexNeighborC_ = {
    -vshift_[0], // a
    1 - vshift_[0], // b
    1, // d
    +vshift_[1], // g
  };
  // V(d)={b,c,g,h}
  this->vertexNeighborD_ = {
    -vshift_[0], // b
    -1, // c
    -1 + vshift_[1], // g
    vshift_[1], // h
  };
  // V(e)={a,b,f,g}
  this->vertexNeighborE_ = {
    -vshift_[1], // a
    1 - vshift_[1], // b
    1, // f
    +vshift_[0], // g
  };
  // V(f)={b,e,g,h}
  this->vertexNeighborF_ = {
    -vshift_[1], // b
    -1, // e
    -1 + vshift_[0], // g
    vshift_[0], // h
  };
  // V(h)={b,d,f,g}
  this->vertexNeighborH_ = {
    -vshift_[0] - vshift_[1], // b
    -vshift_[1], // d
    -vshift_[0], // f
    -1, // g
  };

  // V(abcd)=V(d)::{b,c}+V(c)::{b,d}+V(a)::{b}+V(b)::{c}
  this->vertexNeighbor2dABCD_ = {
    -1, -vshift_[0], -vshift_[0] + 1, 1, vshift_[0], vshift_[0] - 1,
  };
  // V(ab)=V(b)::{a,c,d}+V(a)::{b}
  this->vertexNeighbor2dAB_ = {
    -1, // V(b)::a
    vshift_[0] - 1, // V(b)::c
    vshift_[0], // V(b)::d
    +1, // V(a)::b
  };
  // V(cd)=V(c)::{a,b,d}+V(d)::{c}
  this->vertexNeighbor2dCD_ = {
    -1, // V(d)::c
    -vshift_[0], // V(c)::a
    -vshift_[0] + 1, // V(c)::b
    1, // V(c)::d
  };
  // V(ac)=V(c)::{a,b,d}+V(a)::{c}
  this->vertexNeighbor2dAC_ = {
    -vshift_[0], // V(c)::{a}
    -vshift_[0] + 1, // V(c)::{b}
    1, // V(c)::{d}
    vshift_[0], // V(a)::{c}
  };
  // V(bd)=V(b)::{c,d}+V(d)::{b,c}
  this->vertexNeighbor2dBD_ = {
    vshift_[0] - 1, // V(b)::{c}
    vshift_[0], // V(b)::{d}
    -vshift_[0], // V(d)::{b}
    -1, // V(d)::{c}
  };
  // V(b)={a,c,d}
  this->vertexNeighbor2dB_ = {
    -1, // a
    vshift_[0], // d
    vshift_[0] - 1, // c
  };
  // V(c)={a,b,d}
  this->vertexNeighbor2dC_ = {
    1, // d
    -vshift_[0], // a
    -vshift_[0] + 1, // b
  };
  this->vertexNeighbor2dA_ = {};
  // V(a)={b,c}
  this->vertexNeighbor2dA_ = {
    1, // b
    vshift_[0] // c
  };
  // V(d)={c,b}
  this->vertexNeighbor2dD_ = {
    -1, // c
    -vshift_[0], // b

  };

  return 0;
}

#ifdef TTK_ENABLE_MPI

int ttk::ImplicitTriangulation::preconditionDistributedCells() {
  if(this->hasPreconditionedDistributedCells_) {
    return 0;
  }
  if(!ttk::hasInitializedMPI()) {
    return -1;
  }
  if(this->cellGid_ == nullptr) {
    this->printErr("Missing global cell identifiers array!");
    return -2;
  }
  if(this->cellRankArray_ == nullptr) {
    this->printErr("Missing cell RankArray!");
    return -3;
  }

  Timer tm{};

  // number of local cells (with ghost cells...)
  const auto nLocCells{this->getNumberOfCells()};

  // there are 6 tetrahedra per cubic cell (and 2 triangles per square)
  const int nTetraPerCube{ImplicitTriangulation::getDimensionality() == 3 ? 6
                                                                          : 2};
  std::vector<unsigned char> fillCells(nLocCells / nTetraPerCube);

  // local (simplicial) cell id -> global cell id
  this->cellLidToGid_.resize(nLocCells);
  // global (simplicial) cell id -> local cell id (reverse of
  // this->cellLidToGid_)
  this->cellGidToLid_.reserve(nLocCells);
  for(LongSimplexId lcid = 0; lcid < nLocCells; ++lcid) {
    const auto locCubeId{lcid / nTetraPerCube};
    const auto globCellId{nTetraPerCube * this->cellGid_[locCubeId]
                          + fillCells[locCubeId]++};
    this->cellGidToLid_[globCellId] = lcid;
    this->cellLidToGid_[lcid] = globCellId;
  }

  this->ghostCellsPerOwner_.resize(ttk::MPIsize_);

  for(LongSimplexId lcid = 0; lcid < nLocCells; ++lcid) {
    const auto locCubeId{lcid / nTetraPerCube};
    if(this->cellRankArray_[locCubeId] != ttk::MPIrank_) {
      // store ghost cell global ids (per rank)
      this->ghostCellsPerOwner_[this->cellRankArray_[locCubeId]].emplace_back(
        this->cellLidToGid_[lcid]);
    }
  }

  // for each rank, store the global id of local cells that are ghost cells of
  // other ranks.
  const auto MIT{ttk::getMPIType(ttk::SimplexId{})};
  this->remoteGhostCells_.resize(ttk::MPIsize_);
  // number of owned cells that are ghost cells of other ranks
  std::vector<size_t> nOwnedGhostCellsPerRank(ttk::MPIsize_);

  for(const auto neigh : this->neighborRanks_) {
    // 1. send to neigh number of ghost cells owned by neigh
    const auto nCells{this->ghostCellsPerOwner_[neigh].size()};
    MPI_Sendrecv(&nCells, 1, ttk::getMPIType(nCells), neigh, ttk::MPIrank_,
                 &nOwnedGhostCellsPerRank[neigh], 1, ttk::getMPIType(nCells),
                 neigh, neigh, ttk::MPIcomm_, MPI_STATUS_IGNORE);
    this->remoteGhostCells_[neigh].resize(nOwnedGhostCellsPerRank[neigh]);

    // 2. send to neigh list of ghost cells owned by neigh
    MPI_Sendrecv(this->ghostCellsPerOwner_[neigh].data(),
                 this->ghostCellsPerOwner_[neigh].size(), MIT, neigh,
                 ttk::MPIrank_, this->remoteGhostCells_[neigh].data(),
                 this->remoteGhostCells_[neigh].size(), MIT, neigh, neigh,
                 ttk::MPIcomm_, MPI_STATUS_IGNORE);
  }

  this->hasPreconditionedDistributedCells_ = true;

  return 0;
}

int ImplicitTriangulation::preconditionDistributedVertices() {
  if(this->hasPreconditionedDistributedVertices_) {
    return 0;
  }
  if(!hasInitializedMPI()) {
    return -1;
  }
  if(this->vertGid_ == nullptr) {
    this->printErr("Missing global vertex identifiers array!");
    return -2;
  }

  // allocate memory
  this->vertexGidToLid_.reserve(this->vertexNumber_);

  for(SimplexId i = 0; i < this->vertexNumber_; ++i) {
    this->vertexGidToLid_[this->vertGid_[i]] = i;
  }

  this->hasPreconditionedDistributedVertices_ = true;

  return 0;
}
int ImplicitTriangulation::preconditionGlobalBoundaryInternal() {
  if(isRunningWithMPI()) {
    // Reorganize bounds to only execute Allreduce twice
    double tempBounds[6] = {localBounds_[0], localBounds_[2], localBounds_[4],
                            localBounds_[1], localBounds_[3], localBounds_[5]};
    double tempGlobalBounds[6];
    // Compute and send to all processes the lower bounds of the data set
    MPI_Allreduce(
      tempBounds, tempGlobalBounds, 3, MPI_DOUBLE, MPI_MIN, ttk::MPIcomm_);

    // Compute and send to all processes the higher bounds of the data set
    MPI_Allreduce(tempBounds + 3, tempGlobalBounds + 3, 3, MPI_DOUBLE, MPI_MAX,
                  ttk::MPIcomm_);

    globalBounds_[0] = tempGlobalBounds[0];
    globalBounds_[1] = tempGlobalBounds[3];
    globalBounds_[2] = tempGlobalBounds[1];
    globalBounds_[3] = tempGlobalBounds[4];
    globalBounds_[4] = tempGlobalBounds[2];
    globalBounds_[5] = tempGlobalBounds[5];
  }

  return 0;
}

int ImplicitTriangulation::preconditionBoundaryVerticesInternal() {
  if(this->vertexNumber_ == 0) {
    this->printErr("Empty dataset, precondition skipped");
    return 1;
  }

  this->preconditionGlobalBoundary();

  isOnGlobalBoundary_[0]
    = (static_cast<int>(
         std::round((localBounds_[0] - globalBounds_[0]) / spacing_[0]))
       == 0);
  isOnGlobalBoundary_[1]
    = (static_cast<int>(
         std::round((localBounds_[1] - globalBounds_[1]) / spacing_[0]))
       == 0);
  isOnGlobalBoundary_[2]
    = (static_cast<int>(
         std::round((localBounds_[2] - globalBounds_[2]) / spacing_[1]))
       == 0);
  isOnGlobalBoundary_[3]
    = (static_cast<int>(
         std::round((localBounds_[3] - globalBounds_[3]) / spacing_[1]))
       == 0);
  isOnGlobalBoundary_[4]
    = (static_cast<int>(
         std::round((localBounds_[4] - globalBounds_[4]) / spacing_[2]))
       == 0);
  isOnGlobalBoundary_[5]
    = (static_cast<int>(
         std::round((localBounds_[5] - globalBounds_[5]) / spacing_[2]))
       == 0);

  return 0;
}

int ImplicitTriangulation::preconditionBoundaryEdgesInternal() {
  this->preconditionEdges();
  if(this->edgeNumber_ == 0) {
    this->printErr("Empty dataset, precondition skipped");
    return 1;
  }
  this->preconditionBoundaryVertices();
  return 0;
}

int ImplicitTriangulation::preconditionBoundaryTrianglesInternal() {
  this->preconditionTriangles();
  if(this->triangleNumber_ == 0) {
    this->printErr("Empty dataset, precondition skipped");
    return 1;
  }
  this->preconditionBoundaryVertices();
  return 0;
}

void ttk::ImplicitTriangulation::createMetaGrid(const double *const bounds) {

  // only works with 2 processes or more
  if(!ttk::isRunningWithMPI()) {
    return;
  }

  // Reorganize bounds to only execute Allreduce twice
  std::array<double, 6> tempBounds = {
    bounds[0], bounds[2], bounds[4], bounds[1], bounds[3], bounds[5],
  };
  std::array<double, 6> tempGlobalBounds{};

  // Compute and send to all processes the lower bounds of the data set
  MPI_Allreduce(tempBounds.data(), tempGlobalBounds.data(), 3, MPI_DOUBLE,
                MPI_MIN, ttk::MPIcomm_);
  // Compute and send to all processes the higher bounds of the data set
  MPI_Allreduce(&tempBounds[3], &tempGlobalBounds[3], 3, MPI_DOUBLE, MPI_MAX,
                ttk::MPIcomm_);

  // re-order tempGlobalBounds
  std::array<double, 6> globalBounds{
    tempGlobalBounds[0], tempGlobalBounds[3], tempGlobalBounds[1],
    tempGlobalBounds[4], tempGlobalBounds[2], tempGlobalBounds[5],
  };

  const std::array<int, 3> dimensions = {
    static_cast<int>((globalBounds[1] - globalBounds[0]) / this->spacing_[0])
      + 1,
    static_cast<int>((globalBounds[3] - globalBounds[2]) / this->spacing_[1])
      + 1,
    static_cast<int>((globalBounds[5] - globalBounds[4]) / this->spacing_[2])
      + 1,
  };

  this->metaGrid_ = std::make_shared<ImplicitNoPreconditions>();
  this->metaGrid_->setInputGrid(
    0.0, 0.0, 0.0, 0.0, 0.0, 0.0, dimensions[0], dimensions[1], dimensions[2]);
}

SimplexId
  ttk::ImplicitTriangulation::findEdgeFromVertices(const SimplexId v0,
                                                   const SimplexId v1) const {
  // loop over v0 edges to find the one between v0 and v1
  const auto nEdges = this->getVertexEdgeNumberInternal(v0);
  for(SimplexId i = 0; i < nEdges; ++i) {
    SimplexId e{};
    std::array<SimplexId, 2> eVerts{};
    this->getVertexEdgeInternal(v0, i, e);
    this->getEdgeVertexInternal(e, 0, eVerts[0]);
    this->getEdgeVertexInternal(e, 1, eVerts[1]);
    if((v0 == eVerts[0] && v1 == eVerts[1])
       || (v0 == eVerts[1] && v1 == eVerts[0])) {
      return e;
    }
  }

  return -1;
}

SimplexId ttk::ImplicitTriangulation::getEdgeGlobalIdInternal(
  const SimplexId leid) const {
#ifndef TTK_ENABLE_KAMIKAZE
  if(leid > this->getNumberOfEdgesInternal() - 1 || leid < 0) {
    return -1;
  }
  if(this->metaGrid_ == nullptr) {
    return -1;
  }
#endif // TTK_ENABLE_KAMIKAZE

<<<<<<< HEAD
  // make sure that all simplices are correctly labelled: for a given
  // rank, a simplex can be owned by a ghost cell from a neighboring
  // rank but in reality can be owned by another ghost cell in a third
  // rank
  bool doIter{true};

  while(doIter) {

    doIter = false;

    // 3. for each list of ghost cell, accumulate the global simplex id
    for(const auto neigh : this->neighborRanks_) {
      // sending side
      globalIdPerOwnedGhostCell[neigh].resize(
        nSimplicesPerCell * this->remoteGhostCells_[neigh].size());
      for(size_t i = 0; i < this->remoteGhostCells_[neigh].size(); ++i) {
        const auto lcid{this->cellGidToLid_[this->remoteGhostCells_[neigh][i]]};
        for(int j = 0; j < nSimplicesPerCell; ++j) {
          globalIdPerOwnedGhostCell[neigh][nSimplicesPerCell * i + j]
            = getGlobalSimplexId(lcid, j);
        }
      }
      // receiving side
      globalIdPerLocalGhostCell[neigh].resize(
        nSimplicesPerCell * this->ghostCellsPerOwner_[neigh].size());

      // 4. transfer back global simplex ids
      MPI_Sendrecv(globalIdPerOwnedGhostCell[neigh].data(),
                   globalIdPerOwnedGhostCell[neigh].size(), MIT, neigh,
                   ttk::MPIrank_, globalIdPerLocalGhostCell[neigh].data(),
                   globalIdPerLocalGhostCell[neigh].size(), MIT, neigh, neigh,
                   ttk::MPIcomm_, MPI_STATUS_IGNORE);
    }

    // 5. extend local <-> global simplex ids mappings
    for(const auto neigh : this->neighborRanks_) {
      for(size_t i = 0; i < this->ghostCellsPerOwner_[neigh].size(); ++i) {
        const auto gcid{this->ghostCellsPerOwner_[neigh][i]};
        const auto lcid{this->cellGidToLid_[gcid]};
        for(int j = 0; j < nSimplicesPerCell; ++j) {
          const auto geid{
            globalIdPerLocalGhostCell[neigh][nSimplicesPerCell * i + j]};
          storeGlobalSimplexId(lcid, geid, j);
        }
      }
    }
=======
  if(!ttk::isRunningWithMPI()) {
    return leid;
  }

  if(this->dimensionality_ == 1) {
    return this->getCellGlobalIdInternal(leid);
  }
>>>>>>> a5838bf1

  // local vertices ids
  SimplexId lv0{}, lv1{};
  this->getEdgeVertexInternal(leid, 0, lv0);
  this->getEdgeVertexInternal(leid, 1, lv1);

  // global vertices ids
  const auto gv0 = this->getVertexGlobalId(lv0);
  const auto gv1 = this->getVertexGlobalId(lv1);
  if(gv0 == -1 || gv1 == -1) {
    return -1;
  }

  return this->metaGrid_->findEdgeFromVertices(gv0, gv1);
}

SimplexId ttk::ImplicitTriangulation::getEdgeLocalIdInternal(
  const SimplexId geid) const {

#ifndef TTK_ENABLE_KAMIKAZE
  if(geid > this->metaGrid_->getNumberOfEdgesInternal() - 1 || geid < 0) {
    return -1;
  }
  if(this->metaGrid_ == nullptr) {
    return -1;
  }
#endif // TTK_ENABLE_KAMIKAZE

  if(!ttk::isRunningWithMPI()) {
    return geid;
  }

  if(this->dimensionality_ == 1) {
    return this->getCellLocalIdInternal(geid);
  }

  // global vertices ids
  SimplexId gv0{}, gv1{};
  this->metaGrid_->getEdgeVertexInternal(geid, 0, gv0);
  this->metaGrid_->getEdgeVertexInternal(geid, 1, gv1);

  // local vertices ids
  const auto lv0 = this->getVertexLocalId(gv0);
  const auto lv1 = this->getVertexLocalId(gv1);
  if(lv0 == -1 || lv1 == -1) {
    return -1;
  }

  return this->findEdgeFromVertices(lv0, lv1);
}

SimplexId ttk::ImplicitTriangulation::findTriangleFromVertices(
  std::array<SimplexId, 3> &verts) const {

  std::sort(verts.begin(), verts.end());

  // loop over verts[0] triangles to find the one shared by all 3
  const auto nTriangles = this->getVertexTriangleNumberInternal(verts[0]);
  for(SimplexId i = 0; i < nTriangles; ++i) {
    SimplexId t{};
    std::array<SimplexId, 3> tVerts{};
    this->getVertexTriangleInternal(verts[0], i, t);
    this->getTriangleVertexInternal(t, 0, tVerts[0]);
    this->getTriangleVertexInternal(t, 1, tVerts[1]);
    this->getTriangleVertexInternal(t, 2, tVerts[2]);
    std::sort(tVerts.begin(), tVerts.end());
    if(tVerts == verts) {
      return t;
    }
  }

  return -1;
}

SimplexId ttk::ImplicitTriangulation::getTriangleGlobalIdInternal(
  const SimplexId ltid) const {
#ifndef TTK_ENABLE_KAMIKAZE
  if(ltid > this->getNumberOfTrianglesInternal() - 1 || ltid < 0) {
    return -1;
  }
  if(this->metaGrid_ == nullptr) {
    return -1;
  }
#endif // TTK_ENABLE_KAMIKAZE

  if(!ttk::isRunningWithMPI()) {
    return ltid;
  }

  if(this->dimensionality_ == 2) {
    return this->getCellGlobalIdInternal(ltid);
  }

  // local vertices ids
  SimplexId lv0{}, lv1{}, lv2{};
  this->getTriangleVertexInternal(ltid, 0, lv0);
  this->getTriangleVertexInternal(ltid, 1, lv1);
  this->getTriangleVertexInternal(ltid, 2, lv2);

  // global vertices ids
  std::array<SimplexId, 3> globVerts{
    this->getVertexGlobalId(lv0),
    this->getVertexGlobalId(lv1),
    this->getVertexGlobalId(lv2),
  };
  for(const auto gv : globVerts) {
    if(gv == -1) {
      return -1;
    }
  }

  return this->metaGrid_->findTriangleFromVertices(globVerts);
}

SimplexId ttk::ImplicitTriangulation::getTriangleLocalIdInternal(
  const SimplexId gtid) const {
#ifndef TTK_ENABLE_KAMIKAZE
  if(gtid > this->metaGrid_->getNumberOfTrianglesInternal() - 1 || gtid < 0) {
    return -1;
  }
  if(this->metaGrid_ == nullptr) {
    return -1;
  }
#endif // TTK_ENABLE_KAMIKAZE

  if(!ttk::isRunningWithMPI()) {
    return gtid;
  }

  if(this->dimensionality_ == 2) {
    return this->getCellGlobalIdInternal(gtid);
  }

  // local vertices ids
  SimplexId gv0{}, gv1{}, gv2{};
  this->metaGrid_->getTriangleVertexInternal(gtid, 0, gv0);
  this->metaGrid_->getTriangleVertexInternal(gtid, 1, gv1);
  this->metaGrid_->getTriangleVertexInternal(gtid, 2, gv2);

  // global vertices ids
  std::array<SimplexId, 3> locVerts{
    this->getVertexLocalId(gv0),
    this->getVertexLocalId(gv1),
    this->getVertexLocalId(gv2),
  };
  for(const auto lv : locVerts) {
    if(lv == -1) {
      return -1;
    }
  }

  return this->findTriangleFromVertices(locVerts);
}

#endif // TTK_ENABLE_MPI

// explicit instantiations
template class ttk::ImplicitTriangulationCRTP<ttk::ImplicitWithPreconditions>;
template class ttk::ImplicitTriangulationCRTP<ttk::ImplicitNoPreconditions>;<|MERGE_RESOLUTION|>--- conflicted
+++ resolved
@@ -3438,54 +3438,6 @@
   }
 #endif // TTK_ENABLE_KAMIKAZE
 
-<<<<<<< HEAD
-  // make sure that all simplices are correctly labelled: for a given
-  // rank, a simplex can be owned by a ghost cell from a neighboring
-  // rank but in reality can be owned by another ghost cell in a third
-  // rank
-  bool doIter{true};
-
-  while(doIter) {
-
-    doIter = false;
-
-    // 3. for each list of ghost cell, accumulate the global simplex id
-    for(const auto neigh : this->neighborRanks_) {
-      // sending side
-      globalIdPerOwnedGhostCell[neigh].resize(
-        nSimplicesPerCell * this->remoteGhostCells_[neigh].size());
-      for(size_t i = 0; i < this->remoteGhostCells_[neigh].size(); ++i) {
-        const auto lcid{this->cellGidToLid_[this->remoteGhostCells_[neigh][i]]};
-        for(int j = 0; j < nSimplicesPerCell; ++j) {
-          globalIdPerOwnedGhostCell[neigh][nSimplicesPerCell * i + j]
-            = getGlobalSimplexId(lcid, j);
-        }
-      }
-      // receiving side
-      globalIdPerLocalGhostCell[neigh].resize(
-        nSimplicesPerCell * this->ghostCellsPerOwner_[neigh].size());
-
-      // 4. transfer back global simplex ids
-      MPI_Sendrecv(globalIdPerOwnedGhostCell[neigh].data(),
-                   globalIdPerOwnedGhostCell[neigh].size(), MIT, neigh,
-                   ttk::MPIrank_, globalIdPerLocalGhostCell[neigh].data(),
-                   globalIdPerLocalGhostCell[neigh].size(), MIT, neigh, neigh,
-                   ttk::MPIcomm_, MPI_STATUS_IGNORE);
-    }
-
-    // 5. extend local <-> global simplex ids mappings
-    for(const auto neigh : this->neighborRanks_) {
-      for(size_t i = 0; i < this->ghostCellsPerOwner_[neigh].size(); ++i) {
-        const auto gcid{this->ghostCellsPerOwner_[neigh][i]};
-        const auto lcid{this->cellGidToLid_[gcid]};
-        for(int j = 0; j < nSimplicesPerCell; ++j) {
-          const auto geid{
-            globalIdPerLocalGhostCell[neigh][nSimplicesPerCell * i + j]};
-          storeGlobalSimplexId(lcid, geid, j);
-        }
-      }
-    }
-=======
   if(!ttk::isRunningWithMPI()) {
     return leid;
   }
@@ -3493,7 +3445,6 @@
   if(this->dimensionality_ == 1) {
     return this->getCellGlobalIdInternal(leid);
   }
->>>>>>> a5838bf1
 
   // local vertices ids
   SimplexId lv0{}, lv1{};
