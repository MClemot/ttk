--- conflicted
+++ resolved
@@ -23,13 +23,11 @@
 ///   href="https://topology-tool-kit.github.io/examples/karhunenLoveDigits64Dimensions//">Karhunen-Love
 ///   Digits 64-Dimensions example</a> \n
 ///   - <a
-<<<<<<< HEAD
+///   href="https://topology-tool-kit.github.io/examples/1manifoldLearning/">1-Manifold
+///   Learning example</a> \n
+///   - <a
 ///   href="https://topology-tool-kit.github.io/examples/mergeTreeClustering/">Merge
 ///   Tree Clustering example</a> \n
-=======
-///   href="https://topology-tool-kit.github.io/examples/1manifoldLearning/">1-Manifold
-///   Learning example</a> \n
->>>>>>> 17a5d551
 
 #pragma once
 
