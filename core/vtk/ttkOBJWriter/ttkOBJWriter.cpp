#include <ttkOBJWriter.h>

#include <vtkCell.h>
#include <vtkCellData.h>
#include <vtkCellType.h>
#include <vtkDataObject.h>
#include <vtkDoubleArray.h>
#include <vtkIdList.h>
#include <vtkInformation.h>
#include <vtkInformationVector.h>
#include <vtkObjectFactory.h>
#include <vtkPointData.h>
#include <vtkStreamingDemandDrivenPipeline.h>
#include <vtkUnstructuredGrid.h>

#include <iostream>
#include <sstream>

using namespace std;

vtkStandardNewMacro(ttkOBJWriter);

// Public
// {{{

void ttkOBJWriter::PrintSelf(ostream &os, vtkIndent indent) {
  this->Superclass::PrintSelf(os, indent);

  os << indent << "File Name: " << (this->Filename ? this->Filename : "(none)")
     << endl;
}

// }}}
// Protected
// {{{

ttkOBJWriter::ttkOBJWriter() {
  Filename = NULL;
}

ttkOBJWriter::~ttkOBJWriter() {
  SetFilename(NULL);
}

int ttkOBJWriter::OpenFile() {

<<<<<<< HEAD
  ofstream *f = new ofstream(Filename, ios::out);

  if(!f->fail()) {
    Stream = f;
  } else {
    delete f;
=======
  ofstream f(Filename, ios::out);

  if(!f.fail()) {
    Stream = std::move(f);
  } else {
>>>>>>> c8fc3c7d
    return -1;
  }

  return 0;
}

void ttkOBJWriter::WriteData() {

  vtkDataSet *dataSet = vtkDataSet::SafeDownCast(this->GetInput());

  if(!dataSet)
    return;

  if(this->OpenFile()) {
    cerr << "[ttkOBJWriter] Could not open file `" << Filename << "' :("
         << endl;
    return;
  }

  double p[3];
  for(vtkIdType i = 0; i < dataSet->GetNumberOfPoints(); i++) {
    dataSet->GetPoint(i, p);
<<<<<<< HEAD
    (*Stream) << "v " << p[0] << " " << p[1] << " " << p[2] << " " << endl;
=======
    Stream << "v " << p[0] << " " << p[1] << " " << p[2] << " " << endl;
>>>>>>> c8fc3c7d
  }

  for(vtkIdType i = 0; i < dataSet->GetNumberOfCells(); i++) {
    vtkCell *c = dataSet->GetCell(i);

<<<<<<< HEAD
    (*Stream) << "f ";
    for(int j = 0; j < c->GetNumberOfPoints(); j++) {
      (*Stream) << c->GetPointId(j) + 1 << " ";
    }

    (*Stream) << endl;
=======
    Stream << "f ";
    for(int j = 0; j < c->GetNumberOfPoints(); j++) {
      Stream << c->GetPointId(j) + 1 << " ";
    }

    Stream << endl;
>>>>>>> c8fc3c7d
  }
}

// }}}<|MERGE_RESOLUTION|>--- conflicted
+++ resolved
@@ -44,20 +44,11 @@
 
 int ttkOBJWriter::OpenFile() {
 
-<<<<<<< HEAD
-  ofstream *f = new ofstream(Filename, ios::out);
-
-  if(!f->fail()) {
-    Stream = f;
-  } else {
-    delete f;
-=======
   ofstream f(Filename, ios::out);
 
   if(!f.fail()) {
     Stream = std::move(f);
   } else {
->>>>>>> c8fc3c7d
     return -1;
   }
 
@@ -80,31 +71,18 @@
   double p[3];
   for(vtkIdType i = 0; i < dataSet->GetNumberOfPoints(); i++) {
     dataSet->GetPoint(i, p);
-<<<<<<< HEAD
-    (*Stream) << "v " << p[0] << " " << p[1] << " " << p[2] << " " << endl;
-=======
     Stream << "v " << p[0] << " " << p[1] << " " << p[2] << " " << endl;
->>>>>>> c8fc3c7d
   }
 
   for(vtkIdType i = 0; i < dataSet->GetNumberOfCells(); i++) {
     vtkCell *c = dataSet->GetCell(i);
 
-<<<<<<< HEAD
-    (*Stream) << "f ";
-    for(int j = 0; j < c->GetNumberOfPoints(); j++) {
-      (*Stream) << c->GetPointId(j) + 1 << " ";
-    }
-
-    (*Stream) << endl;
-=======
     Stream << "f ";
     for(int j = 0; j < c->GetNumberOfPoints(); j++) {
       Stream << c->GetPointId(j) + 1 << " ";
     }
 
     Stream << endl;
->>>>>>> c8fc3c7d
   }
 }
 
