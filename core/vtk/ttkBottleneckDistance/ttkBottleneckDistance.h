/// \ingroup vtk
/// \class ttkBottleneckDistance
/// \author Maxime Soler <soler.maxime@total.com>
/// \date The Date Here.
///
/// \brief TTK VTK-filter that wraps the bottleneckDistance processing package.
///
/// VTK wrapping code for the @BottleneckDistance package.
///
/// \param Input Input scalar field (vtkDataSet)
/// \param Output Output scalar field (vtkDataSet)
///
/// This filter can be used as any other VTK filter (for instance, by using the
/// sequence of calls SetInputData(), Update(), GetOutput()).
///
/// See the corresponding ParaView state file example for a usage example
/// within a VTK pipeline.
///
/// \sa ttk::BottleneckDistance
#pragma once

// TTK includes
#include <BottleneckDistance.h>
#include <ttkWrapper.h>

// VTK includes
#include <vtkCellData.h>
#include <vtkCharArray.h>
#include <vtkDataArray.h>
#include <vtkDataSet.h>
#include <vtkDataSetAlgorithm.h>
#include <vtkDoubleArray.h>
#include <vtkFiltersCoreModule.h>
#include <vtkFloatArray.h>
#include <vtkInformation.h>
#include <vtkIntArray.h>
#include <vtkObjectFactory.h>
#include <vtkPointData.h>
#include <vtkSmartPointer.h>
#include <vtkUnstructuredGrid.h>

// Misc.
#include <cstdlib>
#include <ctime>
#include <random>

#ifndef TTK_PLUGIN
class VTKFILTERSCORE_EXPORT ttkBottleneckDistance
#else
class ttkBottleneckDistance
#endif
  : public vtkDataSetAlgorithm,
    public ttk::Wrapper {

public:
  static ttkBottleneckDistance *New();

  vtkTypeMacro(ttkBottleneckDistance, vtkDataSetAlgorithm);

  // Default ttk setters
  vtkSetMacro(debugLevel_, int);

  void SetThreadNumber(int threadNumber) {
    ThreadNumber = threadNumber;
    SetThreads();
  }

  void SetUseAllCores(bool onOff) {
    UseAllCores = onOff;
    SetThreads();
  }
  // end of default ttk setters

  vtkSetMacro(Alpha, double);
  vtkGetMacro(Alpha, double);

  vtkSetMacro(Tolerance, double);
  vtkGetMacro(Tolerance, double);

  vtkSetMacro(PX, double);
  vtkGetMacro(PX, double);

  vtkSetMacro(PY, double);
  vtkGetMacro(PY, double);

  vtkSetMacro(PZ, double);
  vtkGetMacro(PZ, double);

  vtkSetMacro(PE, double);
  vtkGetMacro(PE, double);

  vtkSetMacro(PS, double);
  vtkGetMacro(PS, double);

  vtkSetMacro(UseOutputMatching, int);
  vtkGetMacro(UseOutputMatching, int);

  vtkSetMacro(BenchmarkSize, int);
  vtkGetMacro(BenchmarkSize, int);

  vtkSetMacro(UsePersistenceMetric, int);
  vtkGetMacro(UsePersistenceMetric, int);

  vtkSetMacro(WassersteinMetric, std::string);
  vtkGetMacro(WassersteinMetric, std::string);

  vtkSetMacro(DistanceAlgorithm, std::string);
  vtkGetMacro(DistanceAlgorithm, std::string);

  vtkSetMacro(PVAlgorithm, int);
  vtkGetMacro(PVAlgorithm, int);

  vtkSetMacro(UseGeometricSpacing, int);
  vtkGetMacro(UseGeometricSpacing, int);

  vtkSetMacro(Spacing, double);
  vtkGetMacro(Spacing, double);

  vtkGetMacro(result, double);

  // Override input types.
  int FillInputPortInformation(int port, vtkInformation *info) override {
    switch(port) {
      case 0:
        info->Set(vtkDataObject::DATA_TYPE_NAME(), "vtkUnstructuredGrid");
        break;
      case 1:
        info->Set(vtkDataObject::DATA_TYPE_NAME(), "vtkUnstructuredGrid");
        break;
      default:
        break;
    }
    return 1;
  }

  // Override output types.
  int FillOutputPortInformation(int port, vtkInformation *info) override {
    switch(port) {
      case 0:
        info->Set(vtkDataObject::DATA_TYPE_NAME(), "vtkUnstructuredGrid");
        break;
      case 1:
        info->Set(vtkDataObject::DATA_TYPE_NAME(), "vtkUnstructuredGrid");
        break;
      case 2:
        info->Set(vtkDataObject::DATA_TYPE_NAME(), "vtkUnstructuredGrid");
        break;
      default:
        break;
    }
    return 1;
  }

  // Warn: this is duplicated in ttkTrackingFromPersistenceDiagrams
  template <typename dataType>
  int getPersistenceDiagram(
    std::vector<diagramTuple> &diagram,
    const vtkSmartPointer<vtkUnstructuredGrid> &CTPersistenceDiagram_,
    double spacing,
    int diagramNumber);

  template <typename dataType>
  int generatePersistenceDiagram(std::vector<diagramTuple> &diagram, int size);

  // Warn: this is duplicated in ttkTrackingFromPersistenceDiagrams
  template <typename dataType>
  int augmentPersistenceDiagrams(
    const std::vector<diagramTuple> &diagram1,
    const std::vector<diagramTuple> &diagram2,
    const std::vector<matchingTuple> &matchings,
    vtkSmartPointer<vtkUnstructuredGrid> CTPersistenceDiagram1_,
    vtkSmartPointer<vtkUnstructuredGrid> CTPersistenceDiagram2_);

  template <typename dataType>
  int translateSecondDiagram(vtkUnstructuredGrid *&outputCT2, double &spacing);

  template <typename dataType>
  int getMatchingMesh(const std::vector<diagramTuple> &diagram1,
                      const std::vector<diagramTuple> &diagram2,
                      const std::vector<matchingTuple> &matchings,
                      bool useGeometricSpacing,
                      double spacing,
                      bool is2D);

  int doBenchmark();

protected:
  ttkBottleneckDistance() {
    // settings
    UseAllCores = false;
    SetNumberOfInputPorts(2);
    SetNumberOfOutputPorts(3);

    // inputs
    BenchmarkSize = -1;
    UseOutputMatching = false;
    UsePersistenceMetric = false;
    UseGeometricSpacing = false;
    WassersteinMetric = "2";
    Alpha = 1.0;
    Tolerance = 1.0;
    PX = 0;
    PY = 0;
    PZ = 0;
    PE = 1;
    PS = 1;
    Spacing = 0.0;
    Is3D = false;
    PVAlgorithm = -1;

    // outputs
    result = -1.;
    CTPersistenceDiagram1_ = vtkSmartPointer<vtkUnstructuredGrid>::New();
    CTPersistenceDiagram2_ = vtkSmartPointer<vtkUnstructuredGrid>::New();
    CTPersistenceDiagram3_ = vtkSmartPointer<vtkUnstructuredGrid>::New();
  }

  ~ttkBottleneckDistance(){};

  TTK_SETUP();

private:
  int BenchmarkSize;

  bool UseOutputMatching;
  bool Is3D;
  double Spacing;
  double Alpha;
  double Tolerance;
  double PX;
  double PY;
  double PZ;
  double PE;
  double PS;

  std::string DistanceAlgorithm;

  std::string WassersteinMetric;
  bool UsePersistenceMetric;
  bool UseGeometricSpacing;
  int PVAlgorithm;
  double result;

  vtkSmartPointer<vtkUnstructuredGrid> CTPersistenceDiagram1_;
  vtkSmartPointer<vtkUnstructuredGrid> CTPersistenceDiagram2_;
  vtkSmartPointer<vtkUnstructuredGrid> CTPersistenceDiagram3_;

  ttk::BottleneckDistance bottleneckDistance_;
};

template <typename dataType>
int ttkBottleneckDistance::generatePersistenceDiagram(
  std::vector<diagramTuple> &diagram, const int size) {
  // srand(time(NULL));
  int vertexId1 = 1;
  int vertexId2 = 2;

  // diagram.resize(size);
  // diagram.push_back(std::make_tuple(
  //    0, BLocalMin,
  //    1, BLocalMax,
  //    1.0,
  //    2,
  //    0.0, 0.0001, 0.0001, 0.0,
  //    1.0, 0.0001, 1.0, 0.0
  //));

  std::default_random_engine generator1(1998985);
  std::default_random_engine generator2(8584584);
  std::uniform_real_distribution<> dis1(0.0, 1.0);
  std::uniform_real_distribution<> dis2(0.0, 1.0);

  for(int i = 1; i < size; ++i) {
    int r0 = 2; // (rand() % 3);
    float r1
      = 0.001f + static_cast<float>(rand()) / static_cast<float>(RAND_MAX);
    // (float) dis1(generator1); // static_cast <float> (rand()) / static_cast
    // <float> (RAND_MAX);
    float r2
      = 0.001f + static_cast<float>(rand()) / static_cast<float>(RAND_MAX);
    // (float) dis2(generator2); // static_cast <float> (rand()) / static_cast
    // <float> (RAND_MAX); r2 *= 0.1f;

    // BLocalMin BSaddle1 BSaddle2 BLocalMax
    int pairType = r0; // (0/min, 1/saddle, 2/max)
    BNodeType nodeType1; //
    BNodeType nodeType2; //
    switch(pairType) {
      // case 0:
      //   nodeType1 = BLocalMin;
      //   nodeType2 = BSaddle1;
      //   break;
      // case 1:
      //   nodeType1 = BSaddle1;
      //   nodeType2 = BSaddle2;
      //   break;
      case 2:
      default:
        nodeType1 = BSaddle2;
        nodeType2 = BLocalMax;
        break;
        // default:
        //   nodeType1 = (BNodeType) -1;
        //   nodeType2 = (BNodeType) -1;
    }

    float x1 = 0.5f * r1;
    float y1 = x1;
    float z1 = 0.f;

    float x2 = x1;
    float y2 = x1 + 0.5f * r2; // x1 + rand(0.5)
    float z2 = 0.f; // 0

    auto value1 = (dataType)x1;
    auto value2 = (dataType)y2;

    dataType persistence = y2 - x1;

    diagram.push_back(std::make_tuple(vertexId1, nodeType1, vertexId2,
                                      nodeType2, persistence, pairType, value1,
                                      x1, y1, z1, value2, x2, y2, z2));

    vertexId1++;
    vertexId2++;
  }

  sort(diagram.begin(), diagram.end(),
       [](const diagramTuple &a, const diagramTuple &b) -> bool {
         return std::get<6>(a) < std::get<6>(b);
       });

  return 0;
}

// Warn: this is duplicated in ttkTrackingFromPersistenceDiagrams
template <typename dataType>
int ttkBottleneckDistance::getPersistenceDiagram(
  std::vector<diagramTuple> &diagram,
  const vtkSmartPointer<vtkUnstructuredGrid> &CTPersistenceDiagram_,
  const double spacing,
  const int diagramNumber) {
  ttkSimplexIdTypeArray *vertexIdentifierScalars
    = ttkSimplexIdTypeArray::SafeDownCast(
      CTPersistenceDiagram_->GetPointData()->GetArray(
        ttk::VertexScalarFieldName));

  vtkIntArray *nodeTypeScalars = vtkIntArray::SafeDownCast(
    CTPersistenceDiagram_->GetPointData()->GetArray("CriticalType"));

  ttkSimplexIdTypeArray *pairIdentifierScalars
    = ttkSimplexIdTypeArray::SafeDownCast(
      CTPersistenceDiagram_->GetCellData()->GetArray("PairIdentifier"));

  vtkIntArray *extremumIndexScalars = vtkIntArray::SafeDownCast(
    CTPersistenceDiagram_->GetCellData()->GetArray("PairType"));

  vtkDoubleArray *persistenceScalars = vtkDoubleArray::SafeDownCast(
    CTPersistenceDiagram_->GetCellData()->GetArray("Persistence"));

  vtkDoubleArray *birthScalars = vtkDoubleArray::SafeDownCast(
    CTPersistenceDiagram_->GetPointData()->GetArray("Birth"));

  vtkDoubleArray *deathScalars = vtkDoubleArray::SafeDownCast(
    CTPersistenceDiagram_->GetPointData()->GetArray("Death"));

  vtkPoints *points = (CTPersistenceDiagram_->GetPoints());
  if(!pairIdentifierScalars)
    return -2;

  auto pairingsSize = (int)pairIdentifierScalars->GetNumberOfTuples();

  // Continuous indexing (no gap in indices)
  for(int pairIndex = 0; pairIndex < pairingsSize; ++pairIndex) {
    const float indexOfPair = pairIndex;
    if(*pairIdentifierScalars->GetTuple(pairIndex) != -1) // except diagonal
      pairIdentifierScalars->SetTuple(pairIndex, &indexOfPair);
  }

  auto s = (float)0.0;

  if(!deathScalars != !birthScalars)
    return -2;
  bool is2D = !deathScalars && !birthScalars;
  bool is3D = !is2D;
  if(Is3D && !is3D)
    Is3D = false;
  if(!Is3D && diagramNumber == 1)
    s = (float)spacing;

  if(pairingsSize < 1 || !vertexIdentifierScalars || !nodeTypeScalars
     || !persistenceScalars || !extremumIndexScalars || !points)
    return -2;

  diagram.resize((unsigned long)pairingsSize);
  int nbNonCompact = 0;

  for(int i = 0; i < pairingsSize; ++i) {

    int vertexId1 = vertexIdentifierScalars->GetValue(2 * i);
    int vertexId2 = vertexIdentifierScalars->GetValue(2 * i + 1);
    int nodeType1 = nodeTypeScalars->GetValue(2 * i);
    int nodeType2 = nodeTypeScalars->GetValue(2 * i + 1);

    int pairIdentifier = pairIdentifierScalars->GetValue(i);
    int pairType = extremumIndexScalars->GetValue(i);
    double persistence = persistenceScalars->GetValue(i);

    int index1 = 2 * i;
    double *coords1 = points->GetPoint(index1);
    auto x1 = (float)coords1[0];
    auto y1 = (float)coords1[1];
    auto z1 = (float)coords1[2];

    int index2 = index1 + 1;
    double *coords2 = points->GetPoint(index2);
    auto x2 = (float)coords2[0];
    auto y2 = (float)coords2[1];
    auto z2 = (float)coords2[2];

    dataType value1 = (!birthScalars) ? (dataType)x1
                                      : (dataType)birthScalars->GetValue(2 * i);
    dataType value2 = (!deathScalars)
                        ? (dataType)y2
                        : (dataType)deathScalars->GetValue(2 * i + 1);

    if(pairIdentifier != -1 && pairIdentifier < pairingsSize)
      diagram.at(pairIdentifier)
        = std::make_tuple(vertexId1, (BNodeType)nodeType1, vertexId2,
                          (BNodeType)nodeType2, (dataType)persistence, pairType,
                          value1, x1, y1, z1 + s, value2, x2, y2, z2 + s);

    if(pairIdentifier >= pairingsSize) {
      nbNonCompact++;
      if(nbNonCompact == 0) {
        std::stringstream msg;
        msg << "[TTKBottleneckDistance] Diagram pair identifiers "
            << "must be compact (not exceed the diagram size). " << std::endl;
        dMsg(std::cout, msg.str(), timeMsg);
      }
    }
  }

  if(nbNonCompact > 0) {
    {
      std::stringstream msg;
      msg << "[TTKBottleneckDistance] Missed " << nbNonCompact
          << " pairs due to non-compactness." << std::endl;
      dMsg(std::cout, msg.str(), timeMsg);
    }
  }

  sort(diagram.begin(), diagram.end(),
       [](const diagramTuple &a, const diagramTuple &b) -> bool {
         return std::get<6>(a) < std::get<6>(b);
       });

  return 0;
}

// Warn: this is duplicated in ttkTrackingFromPersistenceDiagrams
template <typename dataType>
int ttkBottleneckDistance::augmentPersistenceDiagrams(
  const std::vector<diagramTuple> &diagram1,
  const std::vector<diagramTuple> &diagram2,
  const std::vector<matchingTuple> &matchings,
<<<<<<< HEAD
  vtkSmartPointer<vtkUnstructuredGrid> CTPersistenceDiagram1_,
  vtkSmartPointer<vtkUnstructuredGrid> CTPersistenceDiagram2_) {
=======
  vtkSmartPointer<vtkUnstructuredGrid> CTPersistenceDiagram1,
  vtkSmartPointer<vtkUnstructuredGrid> CTPersistenceDiagram2) {
>>>>>>> c9f93c7a

  auto diagramSize1 = (BIdVertex)diagram1.size();
  auto diagramSize2 = (BIdVertex)diagram2.size();
  auto matchingsSize = (BIdVertex)matchings.size();

  vtkSmartPointer<vtkIntArray> matchingIdentifiers1
    = vtkSmartPointer<vtkIntArray>::New();
  matchingIdentifiers1->SetName("MatchingIdentifier");

  vtkSmartPointer<vtkIntArray> matchingIdentifiers2
    = vtkSmartPointer<vtkIntArray>::New();
  matchingIdentifiers2->SetName("MatchingIdentifier");

  if(matchingsSize > 0) {
    ttk::SimplexId ids[2];
    matchingIdentifiers1->SetNumberOfComponents(1);
    matchingIdentifiers2->SetNumberOfComponents(1);
    matchingIdentifiers1->SetNumberOfTuples(diagramSize1);
    matchingIdentifiers2->SetNumberOfTuples(diagramSize2);

    // Unaffected by default
    for(BIdVertex i = 0; i < diagramSize1; ++i)
      matchingIdentifiers1->InsertTuple1(i, -1);
    for(BIdVertex i = 0; i < diagramSize2; ++i)
      matchingIdentifiers2->InsertTuple1(i, -1);

    // Last cell = junction
    if(diagramSize1
<<<<<<< HEAD
       < CTPersistenceDiagram1_->GetCellData()->GetNumberOfTuples()) {
=======
       < CTPersistenceDiagram1->GetCellData()->GetNumberOfTuples()) {
>>>>>>> c9f93c7a
      matchingIdentifiers1->InsertTuple1(diagramSize1, -1);
      matchingIdentifiers1->InsertTuple1(diagramSize1 + 1, -1);
    }
    if(diagramSize2
<<<<<<< HEAD
       < CTPersistenceDiagram2_->GetCellData()->GetNumberOfTuples()) {
=======
       < CTPersistenceDiagram2->GetCellData()->GetNumberOfTuples()) {
>>>>>>> c9f93c7a
      matchingIdentifiers2->InsertTuple1(diagramSize2, -1);
      matchingIdentifiers2->InsertTuple1(diagramSize2 + 1, -1);
    }

    // Affect bottleneck matchings
    int pairingIndex = 0;
    for(BIdVertex i = 0; i < matchingsSize; ++i) {
      matchingTuple t = matchings.at((unsigned long)i);
      ids[0] = std::get<0>(t);
      ids[1] = std::get<1>(t);
      matchingIdentifiers1->InsertTuple1(ids[0], pairingIndex);
      matchingIdentifiers2->InsertTuple1(ids[1], pairingIndex);
      pairingIndex++;
    }

    CTPersistenceDiagram1->GetCellData()->AddArray(matchingIdentifiers1);
    CTPersistenceDiagram2->GetCellData()->AddArray(matchingIdentifiers2);
  }

  return 0;
}

template <typename dataType>
int ttkBottleneckDistance::translateSecondDiagram(
  vtkUnstructuredGrid *&outputCT2, double &spacing) {
  vtkSmartPointer<vtkPoints> points2 = vtkSmartPointer<vtkPoints>::New();
  vtkPoints *points = (outputCT2->GetPoints());
  ttkSimplexIdTypeArray *pairIdentifierScalars
    = ttkSimplexIdTypeArray::SafeDownCast(
      outputCT2->GetCellData()->GetArray("PairIdentifier"));
  auto pairingsSize = (int)pairIdentifierScalars->GetNumberOfTuples();

  for(int i = 0; i < pairingsSize; ++i) {
    int index1 = 2 * i;
    double *coords1 = points->GetPoint(index1);
    auto x1 = coords1[0];
    auto y1 = coords1[1];
    auto z1 = coords1[2] + spacing;

    int index2 = index1 + 1;
    double *coords2 = points->GetPoint(index2);
    auto x2 = coords2[0];
    auto y2 = coords2[1];
    auto z2 = coords2[2] + spacing;
    points2->InsertNextPoint(x1, y1, z1);
    points2->InsertNextPoint(x2, y2, z2);
  }

  outputCT2->SetPoints(points2);

  return 0;
}

template <typename dataType>
int ttkBottleneckDistance::getMatchingMesh(
  const std::vector<diagramTuple> &diagram1,
  const std::vector<diagramTuple> &diagram2,
  const std::vector<matchingTuple> &matchings,
  const bool useGeometricSpacing,
  const double spacing,
  const bool is2D) {
  vtkSmartPointer<vtkPoints> points = vtkSmartPointer<vtkPoints>::New();
  vtkSmartPointer<vtkUnstructuredGrid> persistenceDiagram
    = vtkSmartPointer<vtkUnstructuredGrid>::New();

  vtkSmartPointer<vtkDoubleArray> persistenceScalars
    = vtkSmartPointer<vtkDoubleArray>::New();
  persistenceScalars->SetName("Cost");

  vtkSmartPointer<vtkIntArray> matchingIdScalars
    = vtkSmartPointer<vtkIntArray>::New();
  matchingIdScalars->SetName("MatchingIdentifier");

  auto matchingsSize = (BIdVertex)matchings.size();

  // Build matchings.
  if(matchingsSize > 0) {

    for(BIdVertex i = 0; i < matchingsSize; ++i) {
      vtkIdType ids[2];

      matchingTuple t = matchings.at((unsigned long)i);
      auto n1 = (int)std::get<0>(t);
      auto n2 = (int)std::get<1>(t);

      diagramTuple tuple1 = diagram1.at(n1);
      diagramTuple tuple2 = diagram2.at(n2);

      double x1, y1, z1, x2, y2, z2;

      bool linkMiddles = false;
      if(linkMiddles) {
        x1 = (std::get<7>(tuple1) + std::get<11>(tuple1)) / 2;
        y1 = (std::get<8>(tuple1) + std::get<12>(tuple1)) / 2;
        z1 = (std::get<9>(tuple1) + std::get<13>(tuple1)) / 2;
      } else {
        BNodeType t11 = std::get<1>(tuple1);
        BNodeType t12 = std::get<3>(tuple1);
        bool t11Max = t11 == BLocalMin || t11 == BLocalMax;
        bool t12Max = t12 == BLocalMin || t12 == BLocalMax;
        if(is2D) { // Quickchage for highlighting 2D matching
          if(t11 != BLocalMax && t12 != BLocalMax) {
            t11Max = t11 != BLocalMin;
            t12Max = t12 != BLocalMin;
          }
        }
        x1 = t12Max ? std::get<11>(tuple1)
                    : t11Max ? std::get<7>(tuple1)
                             : (std::get<7>(tuple1) + std::get<11>(tuple1)) / 2;
        y1 = t12Max ? std::get<12>(tuple1)
                    : t11Max ? std::get<8>(tuple1)
                             : (std::get<8>(tuple1) + std::get<12>(tuple1)) / 2;
        z1 = t12Max ? std::get<13>(tuple1)
                    : t11Max ? std::get<9>(tuple1)
                             : (std::get<9>(tuple1) + std::get<13>(tuple1)) / 2;
      }
      points->InsertNextPoint(x1, y1, z1);

      if(linkMiddles) {
        x2 = (std::get<7>(tuple2) + std::get<11>(tuple2)) / 2;
        y2 = (std::get<8>(tuple2) + std::get<12>(tuple2)) / 2;
        z2 = (std::get<9>(tuple2) + std::get<13>(tuple2)) / 2;
        if(useGeometricSpacing)
          z2 += spacing;
      } else {
        BNodeType t21 = std::get<1>(tuple2);
        BNodeType t22 = std::get<3>(tuple2);
        bool t21Max = t21 == BLocalMin || t21 == BLocalMax;
        bool t22Max = t22 == BLocalMin || t22 == BLocalMax;
        if(is2D) { // Quickchage for highlighting 2D matching
          if(t21 != BLocalMax && t22 != BLocalMax) {
            t21Max = t21 != BLocalMin;
            t22Max = t22 != BLocalMin;
          }
        }
        x2 = t22Max ? std::get<11>(tuple2)
                    : t21Max ? std::get<7>(tuple2)
                             : (std::get<7>(tuple2) + std::get<11>(tuple2)) / 2;
        y2 = t22Max ? std::get<12>(tuple2)
                    : t21Max ? std::get<8>(tuple2)
                             : (std::get<8>(tuple2) + std::get<12>(tuple2)) / 2;
        z2 = t22Max ? std::get<13>(tuple2)
                    : t21Max ? std::get<9>(tuple2)
                             : (std::get<9>(tuple2) + std::get<13>(tuple2)) / 2;
      }
      points->InsertNextPoint(x2, y2, z2);

      ids[0] = 2 * i;
      ids[1] = 2 * i + 1;

      persistenceDiagram->InsertNextCell(VTK_LINE, 2, ids);

      persistenceScalars->InsertTuple1(i, std::get<2>(t));
      matchingIdScalars->InsertTuple1(i, i);
    }
  }

  persistenceDiagram->SetPoints(points);
  persistenceDiagram->GetCellData()->AddArray(persistenceScalars);
  persistenceDiagram->GetCellData()->AddArray(matchingIdScalars);

  CTPersistenceDiagram3_->ShallowCopy(persistenceDiagram);

  return 0;
}<|MERGE_RESOLUTION|>--- conflicted
+++ resolved
@@ -464,13 +464,8 @@
   const std::vector<diagramTuple> &diagram1,
   const std::vector<diagramTuple> &diagram2,
   const std::vector<matchingTuple> &matchings,
-<<<<<<< HEAD
-  vtkSmartPointer<vtkUnstructuredGrid> CTPersistenceDiagram1_,
-  vtkSmartPointer<vtkUnstructuredGrid> CTPersistenceDiagram2_) {
-=======
   vtkSmartPointer<vtkUnstructuredGrid> CTPersistenceDiagram1,
   vtkSmartPointer<vtkUnstructuredGrid> CTPersistenceDiagram2) {
->>>>>>> c9f93c7a
 
   auto diagramSize1 = (BIdVertex)diagram1.size();
   auto diagramSize2 = (BIdVertex)diagram2.size();
@@ -499,20 +494,12 @@
 
     // Last cell = junction
     if(diagramSize1
-<<<<<<< HEAD
-       < CTPersistenceDiagram1_->GetCellData()->GetNumberOfTuples()) {
-=======
        < CTPersistenceDiagram1->GetCellData()->GetNumberOfTuples()) {
->>>>>>> c9f93c7a
       matchingIdentifiers1->InsertTuple1(diagramSize1, -1);
       matchingIdentifiers1->InsertTuple1(diagramSize1 + 1, -1);
     }
     if(diagramSize2
-<<<<<<< HEAD
-       < CTPersistenceDiagram2_->GetCellData()->GetNumberOfTuples()) {
-=======
        < CTPersistenceDiagram2->GetCellData()->GetNumberOfTuples()) {
->>>>>>> c9f93c7a
       matchingIdentifiers2->InsertTuple1(diagramSize2, -1);
       matchingIdentifiers2->InsertTuple1(diagramSize2 + 1, -1);
     }
