/// \ingroup vtk
/// \class ttkMorseSmaleComplex
/// \author Guillaume Favelier <guillaume.favelier@lip6.fr>
/// \author Julien Tierny <julien.tierny@lip6.fr>
/// \date February 2017.
///
/// \brief TTK VTK-filter that wraps the morseSmaleComplex processing package.
///
/// TTK module for the computation of Morse-Smale complexes.
/// Morse-Smale complexes are useful topological abstractions of scalar
/// fields for data segmentation, feature extraction, etc.
///
/// \b Related \b publication \n
/// "Parallel Computation of 3D Morse-Smale Complexes" \n
/// Nithin Shivashankar, Vijay Natarajan \n
/// Proc. of EuroVis 2012. \n
/// Computer Graphics Forum, 2012.
///
/// \param Input Input scalar field, defined as a point data scalar field
/// attached to a geometry, either 2D or 3D, either regular grid or
/// triangulation (vtkDataSet)
/// \param Output0 Output critical points (vtkPolyData)
/// \param Output1 Output 1-separatrices (vtkPolyData)
/// \param Output2 Output 2-separatrices (vtkPolyData)
/// \param Output3 Output data segmentation (vtkDataSet)
///
/// The input data array needs to be specified via the standard VTK call
/// vtkAlgorithm::SetInputArrayToProcess() with the following parameters:
/// \param idx 0 (FIXED: the first array the algorithm requires)
/// \param port 0 (FIXED: first port)
/// \param connection 0 (FIXED: first connection)
/// \param fieldAssociation 0 (FIXED: point data)
/// \param arrayName (DYNAMIC: string identifier of the input array)
///
/// The optional offset array can be specified via the standard VTK call
/// vtkAlgorithm::SetInputArrayToProcess() with the following parameters:
/// \param idx 1 (FIXED: the second array the algorithm requires)
/// \param port 0 (FIXED: first port)
/// \param connection 0 (FIXED: first connection)
/// \param fieldAssociation 0 (FIXED: point data)
/// \param arrayName (DYNAMIC: string identifier of the offset array)
/// \note: To use this optional array, `ForceInputOffsetScalarField` needs to be
/// enabled with the setter `setForceInputOffsetScalarField()'.
///
/// This filter can be used as any other VTK filter (for instance, by using the
/// sequence of calls SetInputData(), Update(), GetOutput()).
///
/// See the related ParaView example state files for usage examples within a
/// VTK pipeline.
///
/// \sa ttk::MorseSmaleComplex
///
/// \b Online \b examples: \n
///   - <a
///   href="https://topology-tool-kit.github.io/examples/imageProcessing/">Image
///   Processing example</a> \n
///   - <a
///   href="https://topology-tool-kit.github.io/examples/karhunenLoveDigits64Dimensions/">Karhunen-Love
///   Digits 64-Dimensions example</a> \n
<<<<<<< HEAD
///   - <a href="https://topology-tool-kit.github.io/examples/morsePersistence/">Morse Persistence 
///   example</a> \n
=======
///   - <a
///   href="https://topology-tool-kit.github.io/examples/morseMolecule/">Morse
///   molecule example</a> \n
///   - <a
///   href="https://topology-tool-kit.github.io/examples/morseSmaleQuadrangulation/">Morse-Smale
///   Quadrangulation example</a> \n
///   - <a
///   href="https://topology-tool-kit.github.io/examples/persistenceClustering0/">Persistence
///   clustering 0 example</a> \n
///   - <a
///   href="https://topology-tool-kit.github.io/examples/tectonicPuzzle/">Tectonic
///   Puzzle example</a> \n
>>>>>>> a6627fd6
///

#pragma once

// VTK Module
#include <ttkMorseSmaleComplexModule.h>

// ttk code includes
#include <MorseSmaleComplex.h>
#include <ttkAlgorithm.h>

class vtkPolyData;

class TTKMORSESMALECOMPLEX_EXPORT ttkMorseSmaleComplex
  : public ttkAlgorithm,
    protected ttk::MorseSmaleComplex {

public:
  static ttkMorseSmaleComplex *New();

  vtkTypeMacro(ttkMorseSmaleComplex, ttkAlgorithm);

  vtkSetMacro(ForceInputOffsetScalarField, bool);
  vtkGetMacro(ForceInputOffsetScalarField, bool);

  vtkSetMacro(IterationThreshold, int);
  vtkGetMacro(IterationThreshold, int);

  vtkSetMacro(ComputeCriticalPoints, bool);
  vtkGetMacro(ComputeCriticalPoints, bool);

  vtkSetMacro(ComputeAscendingSeparatrices1, bool);
  vtkGetMacro(ComputeAscendingSeparatrices1, bool);

  vtkSetMacro(ComputeDescendingSeparatrices1, bool);
  vtkGetMacro(ComputeDescendingSeparatrices1, bool);

  vtkSetMacro(ComputeSaddleConnectors, bool);
  vtkGetMacro(ComputeSaddleConnectors, bool);

  vtkSetMacro(ComputeAscendingSeparatrices2, bool);
  vtkGetMacro(ComputeAscendingSeparatrices2, bool);

  vtkSetMacro(ComputeDescendingSeparatrices2, bool);
  vtkGetMacro(ComputeDescendingSeparatrices2, bool);

  vtkSetMacro(ComputeAscendingSegmentation, bool);
  vtkGetMacro(ComputeAscendingSegmentation, bool);

  vtkSetMacro(ComputeDescendingSegmentation, bool);
  vtkGetMacro(ComputeDescendingSegmentation, bool);

  vtkSetMacro(ComputeFinalSegmentation, bool);
  vtkGetMacro(ComputeFinalSegmentation, bool);

  vtkSetMacro(ReturnSaddleConnectors, int);
  vtkGetMacro(ReturnSaddleConnectors, int);

  vtkSetMacro(SaddleConnectorsPersistenceThreshold, double);
  vtkGetMacro(SaddleConnectorsPersistenceThreshold, double);

protected:
  template <typename scalarType, typename triangulationType>
  int dispatch(vtkDataArray *const inputScalars,
               vtkPolyData *const outputCriticalPoints,
               vtkPolyData *const outputSeparatrices1,
               vtkPolyData *const outputSeparatrices2,
               const triangulationType &triangulation);

  ttkMorseSmaleComplex();

  int FillInputPortInformation(int port, vtkInformation *info) override;
  int FillOutputPortInformation(int port, vtkInformation *info) override;
  int RequestData(vtkInformation *request,
                  vtkInformationVector **inputVector,
                  vtkInformationVector *outputVector) override;

private:
  bool ForceInputOffsetScalarField{};
  int IterationThreshold{-1};
  bool ComputeCriticalPoints{true};
  bool ComputeAscendingSeparatrices1{true};
  bool ComputeDescendingSeparatrices1{true};
  bool ComputeSaddleConnectors{true};
  bool ComputeAscendingSeparatrices2{false};
  bool ComputeDescendingSeparatrices2{false};
  bool ComputeAscendingSegmentation{true};
  bool ComputeDescendingSegmentation{true};
  bool ComputeFinalSegmentation{true};
  int ReturnSaddleConnectors{false};
  double SaddleConnectorsPersistenceThreshold{0.0};

  // critical points
  std::vector<std::array<float, 3>> criticalPoints_points{};
  std::vector<char> criticalPoints_points_cellDimensions{};
  std::vector<ttk::SimplexId> criticalPoints_points_cellIds{};
  std::vector<char> criticalPoints_points_isOnBoundary{};
  std::vector<ttk::SimplexId> criticalPoints_points_PLVertexIdentifiers{};
  std::vector<ttk::SimplexId> criticalPoints_points_manifoldSize{};

  // 1-separatrices data
  std::vector<float> separatrices1_points{};
  std::vector<char> separatrices1_points_smoothingMask{};
  std::vector<char> separatrices1_points_cellDimensions{};
  std::vector<ttk::SimplexId> separatrices1_points_cellIds{};
  std::vector<ttk::SimplexId> separatrices1_cells_connectivity{};
  std::vector<ttk::SimplexId> separatrices1_cells_sourceIds{};
  std::vector<ttk::SimplexId> separatrices1_cells_destinationIds{};
  std::vector<ttk::SimplexId> separatrices1_cells_separatrixIds{};
  std::vector<char> separatrices1_cells_separatrixTypes{};
  std::vector<char> separatrices1_cells_isOnBoundary{};

  // 2-separatrices data
  std::vector<float> separatrices2_points{};
  std::vector<ttk::SimplexId> separatrices2_cells_offsets{};
  std::vector<ttk::SimplexId> separatrices2_cells_connectivity{};
  std::vector<ttk::SimplexId> separatrices2_cells_sourceIds{};
  std::vector<ttk::SimplexId> separatrices2_cells_separatrixIds{};
  std::vector<char> separatrices2_cells_separatrixTypes{};
  std::vector<char> separatrices2_cells_isOnBoundary{};
};<|MERGE_RESOLUTION|>--- conflicted
+++ resolved
@@ -57,10 +57,6 @@
 ///   - <a
 ///   href="https://topology-tool-kit.github.io/examples/karhunenLoveDigits64Dimensions/">Karhunen-Love
 ///   Digits 64-Dimensions example</a> \n
-<<<<<<< HEAD
-///   - <a href="https://topology-tool-kit.github.io/examples/morsePersistence/">Morse Persistence 
-///   example</a> \n
-=======
 ///   - <a
 ///   href="https://topology-tool-kit.github.io/examples/morseMolecule/">Morse
 ///   molecule example</a> \n
@@ -73,7 +69,9 @@
 ///   - <a
 ///   href="https://topology-tool-kit.github.io/examples/tectonicPuzzle/">Tectonic
 ///   Puzzle example</a> \n
->>>>>>> a6627fd6
+///   - <a 
+///   href="https://topology-tool-kit.github.io/examples/morsePersistence/">Morse Persistence 
+///   example</a> \n
 ///
 
 #pragma once
