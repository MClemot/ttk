--- conflicted
+++ resolved
@@ -22,6 +22,15 @@
 /// \sa ttk::ScalarFieldSmoother
 ///
 /// \b Online \b examples: \n
+///   - <a
+///   href="https://topology-tool-kit.github.io/examples/1manifoldLearning/">1-Manifold
+///   Learning example</a> \n
+///   - <a
+///   href="https://topology-tool-kit.github.io/examples/1manifoldLearningCircles/">1-Manifold
+///   Learning Circles example</a> \n
+///   - <a
+///   href="https://topology-tool-kit.github.io/examples/2manifoldLearning/">
+///   2-Manifold Learning example</a> \n
 ///   - <a href="https://topology-tool-kit.github.io/examples/dragon/">Dragon
 /// example</a> \n
 ///   - <a
@@ -29,18 +38,6 @@
 ///   Harmonic Skeleton example</a> \n
 ///   - <a href="https://topology-tool-kit.github.io/examples/morseMolecule/">
 /// Morse molecule example</a> \n
-///   - <a
-<<<<<<< HEAD
-///   href="https://topology-tool-kit.github.io/examples/1manifoldLearningCircles/">1-Manifold
-///   Learning Circles example</a> \n
-=======
-///   href="https://topology-tool-kit.github.io/examples/1manifoldLearning/">1-Manifold
-///   Learning example</a> \n
-///   - <a
-///   href="https://topology-tool-kit.github.io/examples/2manifoldLearning/">
-///   2-Manifold Learning example</a> \n
-
->>>>>>> 6ed74f8f
 ///
 
 #pragma once
